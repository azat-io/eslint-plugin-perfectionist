import { createRuleTester } from 'eslint-vitest-rule-tester'
import typescriptParser from '@typescript-eslint/parser'
import { describe, expect, it } from 'vitest'
import path from 'node:path'
import dedent from 'dedent'

import { validateRuleJsonSchema } from '../utils/validate-rule-json-schema'
import { Alphabet } from '../../utils/alphabet'
import rule from '../../rules/sort-jsx-props'

describe('sort-jsx-props', () => {
  let { invalid, valid } = createRuleTester({
    languageOptions: {
      parserOptions: {
        tsconfigRootDir: path.join(import.meta.dirname, '../fixtures'),
        extraFileExtensions: ['.svelte', '.astro', '.vue'],
        ecmaFeatures: {
          jsx: true,
        },
        project: './tsconfig.json',
        parser: typescriptParser,
      },
    },
    name: 'sort-jsx-props',
    rule,
  })

  describe('alphabetical', () => {
    let options = {
      type: 'alphabetical',
      order: 'asc',
    } as const

    it('sorts jsx props', async () => {
      await valid({
        code: dedent`
          let Component = () => (
            <Element
              a="aaa"
              b="bb"
              c="c"
            >
              Value
            </Element>
          )
        `,
        options: [options],
      })

      await invalid({
        output: dedent`
          let Component = () => (
            <Element
              a="aaa"
              b="bb"
              c="c"
            >
              Value
            </Element>
          )
        `,
        code: dedent`
          let Component = () => (
            <Element
              a="aaa"
              c="c"
              b="bb"
            >
              Value
            </Element>
          )
        `,
        errors: [
          {
            data: {
              right: 'b',
              left: 'c',
            },
            messageId: 'unexpectedJSXPropsOrder',
          },
        ],
        options: [options],
      })
    })

    it('sorts jsx props with namespaced names', async () => {
      await valid({
        code: dedent`
          let Component = () => (
            <Element
              a="aaa"
              b="bb"
              c="c"
              d:e="d"
            />
          )
        `,
        options: [options],
      })

      await invalid({
        output: dedent`
          let Component = () => (
            <Element
              a="aaa"
              b="bb"
              c="c"
              d:e="d"
            />
          )
        `,
        code: dedent`
          let Component = () => (
            <Element
              a="aaa"
              d:e="d"
              b="bb"
              c="c"
            />
          )
        `,
        errors: [
          {
            data: {
              left: 'd:e',
              right: 'b',
            },
            messageId: 'unexpectedJSXPropsOrder',
          },
        ],
        options: [options],
      })
    })

    it('preserves spread elements between jsx props groups', async () => {
      await valid({
        code: dedent`
          let Component = () => (
            <Element
              d
              e="e"
              f="f"
              {...data}
              a="a"
              b="b"
              c="c"
            />
          )
        `,
        options: [options],
      })

      await invalid({
        errors: [
          {
            data: {
              right: 'd',
              left: 'e',
            },
            messageId: 'unexpectedJSXPropsOrder',
          },
          {
            data: {
              right: 'a',
              left: 'b',
            },
            messageId: 'unexpectedJSXPropsOrder',
          },
        ],
        output: dedent`
          let Component = () => (
            <Element
              d
              e="e"
              f="f"
              {...data}
              a="a"
              b="b"
              c="c"
            />
          )
        `,
        code: dedent`
          let Component = () => (
            <Element
              e="e"
              d
              f="f"
              {...data}
              b="b"
              a="a"
              c="c"
            />
          )
        `,
        options: [options],
      })
    })

    it('positions shorthand props according to group configuration', async () => {
      let shorthandOptions = {
        ...options,
        groups: ['unknown', 'shorthand-prop'],
      }

      await valid({
        code: dedent`
          let Component = () => (
            <Element
              b="b"
              c="c"
              d="d"
              aaaaaa
            />
          )
        `,
        options: [shorthandOptions],
      })

      await invalid({
        errors: [
          {
            data: {
              leftGroup: 'shorthand-prop',
              rightGroup: 'unknown',
              left: 'aaaaaa',
              right: 'b',
            },
            messageId: 'unexpectedJSXPropsGroupOrder',
          },
        ],
        output: dedent`
          let Component = () => (
            <Element
              b="b"
              c="c"
              d="d"
              aaaaaa
            />
          )
        `,
        code: dedent`
          let Component = () => (
            <Element
              aaaaaa
              b="b"
              c="c"
              d="d"
            />
          )
        `,
        options: [shorthandOptions],
      })
    })

    it('positions multiline props according to group configuration', async () => {
      let multilineOptions = {
        ...options,
        groups: ['multiline-prop', 'unknown'],
      }

      await valid({
        code: dedent`
          <Element
            d={() => {
              fn()
            }}
            e={{
              f: 'f',
              g: 'g',
            }}
            a="aaa"
            b="bb"
            c="c"
          />
        `,
        options: [multilineOptions],
      })

      await invalid({
        errors: [
          {
            data: {
              rightGroup: 'multiline-prop',
              leftGroup: 'unknown',
              right: 'd',
              left: 'c',
            },
            messageId: 'unexpectedJSXPropsGroupOrder',
          },
        ],
        output: dedent`
          <Element
            d={() => {
              fn()
            }}
            e={{
              f: 'f',
              g: 'g',
            }}
            a="aaa"
            b="bb"
            c="c"
          />
        `,
        code: dedent`
          <Element
            a="aaa"
            b="bb"
            c="c"
            d={() => {
              fn()
            }}
            e={{
              f: 'f',
              g: 'g',
            }}
          />
        `,
        options: [multilineOptions],
      })
    })

    it('matches props using regex patterns in custom groups', async () => {
      await valid({
        options: [
          {
            ...options,
            customGroups: [
              {
                elementNamePattern: '^(?!.*Foo).*$',
                groupName: 'elementsWithoutFoo',
              },
            ],
            groups: ['unknown', 'elementsWithoutFoo'],
          },
        ],
        code: dedent`
          <Element
            iHaveFooInMyName="iHaveFooInMyName"
            meTooIHaveFoo="meTooIHaveFoo"
            a="a"
            b="b"
          />
        `,
      })
    })

    it('ignores special characters when trimming', async () => {
      await valid({
        options: [
          {
            ...options,
            specialCharacters: 'trim',
          },
        ],
        code: dedent`
          <Element
            $a
            b="b"
            $c
          />
        `,
      })
    })

    it('groups props by shorthand modifier', async () => {
      await invalid({
        errors: [
          {
            data: {
              rightGroup: 'shorthandElements',
              leftGroup: 'unknown',
              right: 'a',
              left: 'b',
            },
            messageId: 'unexpectedJSXPropsGroupOrder',
          },
        ],
        options: [
          {
            customGroups: [
              {
                groupName: 'shorthandElements',
                modifiers: ['shorthand'],
              },
            ],
            groups: ['shorthandElements', 'unknown'],
          },
        ],
        output: dedent`
          <Element
            a
            b="b"
          />
        `,
        code: dedent`
          <Element
            b="b"
            a
          />
        `,
      })
    })

    it.each([
      ['string pattern', 'hello'],
      ['array of patterns', ['noMatch', 'hello']],
      ['case-insensitive regex', { pattern: 'HELLO', flags: 'i' }],
      ['regex in array', ['noMatch', { pattern: 'HELLO', flags: 'i' }]],
    ])(
      'groups props by element name pattern - %s',
      async (_description, elementNamePattern) => {
        await invalid({
          options: [
            {
              customGroups: [
                {
                  groupName: 'shorthandsStartingWithHello',
                  modifiers: ['shorthand'],
                  elementNamePattern,
                },
              ],
              groups: ['shorthandsStartingWithHello', 'unknown'],
            },
          ],
          errors: [
            {
              data: {
                rightGroup: 'shorthandsStartingWithHello',
                right: 'helloShorthand',
                leftGroup: 'unknown',
                left: 'b',
              },
              messageId: 'unexpectedJSXPropsGroupOrder',
            },
          ],
          output: dedent`
            <Element
              helloShorthand
              a="a"
              b="b"
            />
          `,
          code: dedent`
            <Element
              a="a"
              b="b"
              helloShorthand
            />
          `,
        })
      },
    )

    it.each([
      ['string pattern', 'HELLO'],
      ['array of patterns', ['noMatch', 'HELLO']],
      ['case-insensitive regex', { pattern: 'hello', flags: 'i' }],
      ['regex in array', ['noMatch', { pattern: 'hello', flags: 'i' }]],
    ])(
      'groups props by element value pattern - %s',
      async (_description, elementValuePattern) => {
        await invalid({
          errors: [
            {
              data: {
                rightGroup: 'valuesStartingWithHello',
                leftGroup: 'unknown',
                right: 'z',
                left: 'b',
              },
              messageId: 'unexpectedJSXPropsGroupOrder',
            },
          ],
          options: [
            {
              customGroups: [
                {
                  groupName: 'valuesStartingWithHello',
                  elementValuePattern,
                },
              ],
              groups: ['valuesStartingWithHello', 'unknown'],
            },
          ],
          output: dedent`
            <Element
              z="HELLO_VALUE"
              a="a"
              b
            />
          `,
          code: dedent`
            <Element
              a="a"
              b
              z="HELLO_VALUE"
            />
          `,
        })
      },
    )

    it('overrides sort type and order for custom groups', async () => {
      await invalid({
        errors: [
          {
            data: {
              right: 'bb',
              left: 'a',
            },
            messageId: 'unexpectedJSXPropsOrder',
          },
          {
            data: {
              right: 'ccc',
              left: 'bb',
            },
            messageId: 'unexpectedJSXPropsOrder',
          },
          {
            data: {
              right: 'dddd',
              left: 'ccc',
            },
            messageId: 'unexpectedJSXPropsOrder',
          },
          {
            data: {
              rightGroup: 'reversedShorthandsByLineLength',
              leftGroup: 'unknown',
              right: 'eee',
              left: 'm',
            },
            messageId: 'unexpectedJSXPropsGroupOrder',
          },
        ],
        options: [
          {
            customGroups: [
              {
                groupName: 'reversedShorthandsByLineLength',
                modifiers: ['shorthand'],
                type: 'line-length',
                order: 'desc',
              },
            ],
            groups: ['reversedShorthandsByLineLength', 'unknown'],
            type: 'alphabetical',
            order: 'asc',
          },
        ],
        output: dedent`
          <Element
            dddd
            ccc
            eee
            bb
            ff
            a
            g
            m="m"
            o="o"
            p="p"
          />
        `,
        code: dedent`
          <Element
            a
            bb
            ccc
            dddd
            m="m"
            eee
            ff
            g
            o="o"
            p="p"
          />
        `,
      })
    })

    it('applies fallback sort when primary sort results in tie', async () => {
      await invalid({
        options: [
          {
            customGroups: [
              {
                fallbackSort: {
                  type: 'alphabetical',
                  order: 'asc',
                },
                elementNamePattern: '^foo',
                type: 'line-length',
                groupName: 'foo',
                order: 'desc',
              },
            ],
            type: 'alphabetical',
            groups: ['foo'],
            order: 'asc',
          },
        ],
        errors: [
          {
            data: {
              right: 'fooBar',
              left: 'fooZar',
            },
            messageId: 'unexpectedJSXPropsOrder',
          },
        ],
        output: dedent`
          <Element
            fooBar
            fooZar
          />
        `,
        code: dedent`
          <Element
            fooZar
            fooBar
          />
        `,
      })
    })

    it('preserves original order for unsorted groups', async () => {
      await invalid({
        options: [
          {
            customGroups: [
              {
                groupName: 'unsortedShorthands',
                modifiers: ['shorthand'],
                type: 'unsorted',
              },
            ],
            groups: ['unsortedShorthands', 'unknown'],
          },
        ],
        errors: [
          {
            data: {
              rightGroup: 'unsortedShorthands',
              leftGroup: 'unknown',
              right: 'c',
              left: 'm',
            },
            messageId: 'unexpectedJSXPropsGroupOrder',
          },
        ],
        output: dedent`
          <Element
            b
            a
            d
            e
            c
            m="m"
          />
        `,
        code: dedent`
          <Element
            b
            a
            d
            e
            m="m"
            c
          />
        `,
      })
    })

    it('combines multiple selectors with anyOf', async () => {
      await invalid({
        options: [
          {
            customGroups: [
              {
                anyOf: [
                  {
                    elementNamePattern: 'foo|Foo',
                    modifiers: ['shorthand'],
                  },
                  {
                    elementNamePattern: 'foo|Foo',
                  },
                ],
                groupName: 'elementsIncludingFoo',
              },
            ],
            groups: ['elementsIncludingFoo', 'unknown'],
          },
        ],
        errors: [
          {
            data: {
              rightGroup: 'elementsIncludingFoo',
              leftGroup: 'unknown',
              right: 'cFoo',
              left: 'a',
            },
            messageId: 'unexpectedJSXPropsGroupOrder',
          },
        ],
        output: dedent`
          <Element
            cFoo
            foo="foo"
            a
          />
        `,
        code: dedent`
          <Element
            a
            cFoo
            foo="foo"
          />
        `,
      })
    })

    it('supports negative regex patterns in custom groups', async () => {
      await valid({
        options: [
          {
            customGroups: [
              {
                elementNamePattern: '^(?!.*Foo).*$',
                groupName: 'elementsWithoutFoo',
              },
            ],
            groups: ['unknown', 'elementsWithoutFoo'],
            type: 'alphabetical',
          },
        ],
        code: dedent`
          <Element
            iHaveFooInMyName
            meTooIHaveFoo
            a
            b
          />
        `,
      })
    })

    it('ignores special characters completely when removing', async () => {
      await valid({
        options: [
          {
            ...options,
            specialCharacters: 'remove',
          },
        ],
        code: dedent`
          <Component
            ab
            a$c
          />
        `,
      })
    })

    it('sorts props according to locale-specific rules', async () => {
      await valid({
        code: dedent`
          <Component
            你好
            世界
            a
            A
            b
            B
          />
        `,
        options: [{ ...options, locales: 'zh-CN' }],
      })
    })

    it('sorts props within newline-separated groups independently', async () => {
      await invalid({
        errors: [
          {
            data: {
              right: 'a',
              left: 'd',
            },
            messageId: 'unexpectedJSXPropsOrder',
          },
          {
            data: {
              right: 'b',
              left: 'e',
            },
            messageId: 'unexpectedJSXPropsOrder',
          },
        ],
        output: dedent`
          <Component
            a
            d

            c

            b
            e
          />
        `,
        code: dedent`
          <Component
            d
            a

            c

            e
            b
          />
        `,
        options: [
          {
            ...options,
            partitionByNewLine: true,
          },
        ],
      })
    })

    it.each([
      ['never', 'never' as const],
      ['0', 0 as const],
    ])(
      'removes newlines between groups when newlinesBetween is %s',
      async (_description, newlinesBetween) => {
        await invalid({
          errors: [
            {
              data: {
                right: 'y',
                left: 'a',
              },
              messageId: 'extraSpacingBetweenJSXPropsMembers',
            },
            {
              data: {
                right: 'b',
                left: 'z',
              },
              messageId: 'unexpectedJSXPropsOrder',
            },
            {
              data: {
                right: 'b',
                left: 'z',
              },
              messageId: 'extraSpacingBetweenJSXPropsMembers',
            },
          ],
          options: [
            {
              ...options,
              customGroups: [
                {
                  elementNamePattern: 'a',
                  groupName: 'a',
                },
              ],
              groups: ['a', 'unknown'],
              newlinesBetween,
            },
          ],
          code: dedent`
            <Component
              a


             y
            z

                b
            />
          `,
          output: dedent`
            <Component
              a
             b
            y
                z
            />
          `,
        })
      },
    )

    it.each([
      ['always', 'always' as const],
      ['1', 1 as const],
    ])(
      'adds newlines between groups when newlinesBetween is %s',
      async (_description, newlinesBetween) => {
        await invalid({
          errors: [
            {
              data: {
                right: 'z',
                left: 'a',
              },
              messageId: 'extraSpacingBetweenJSXPropsMembers',
            },
            {
              data: {
                right: 'y',
                left: 'z',
              },
              messageId: 'unexpectedJSXPropsOrder',
            },
            {
              data: {
                right: 'b',
                left: 'y',
              },
              messageId: 'missedSpacingBetweenJSXPropsMembers',
            },
          ],
          options: [
            {
              ...options,
              customGroups: [
                {
                  elementNamePattern: 'a',
                  groupName: 'a',
                },
                {
                  elementNamePattern: 'b',
                  groupName: 'b',
                },
              ],
              groups: ['a', 'unknown', 'b'],
              newlinesBetween,
            },
          ],
          output: dedent`
            <Component
              a

             y
            z

                b
            />
          `,
          code: dedent`
            <Component
              a


             z
            y
                b
            />
          `,
        })
      },
    )

    it('applies inline newline settings between specific groups', async () => {
      await invalid({
        options: [
          {
            ...options,
            customGroups: [
              {
                elementNamePattern: 'a',
                groupName: 'a',
              },
              {
                elementNamePattern: 'b',
                groupName: 'b',
              },
              {
                elementNamePattern: 'c',
                groupName: 'c',
              },
              {
                elementNamePattern: 'd',
                groupName: 'd',
              },
              {
                elementNamePattern: 'e',
                groupName: 'e',
              },
            ],
            groups: [
              'a',
              { newlinesBetween: 'always' },
              'b',
              { newlinesBetween: 'always' },
              'c',
              { newlinesBetween: 'never' },
              'd',
              { newlinesBetween: 'ignore' },
              'e',
            ],
            newlinesBetween: 'always',
          },
        ],
        errors: [
          {
            data: {
              right: 'b',
              left: 'a',
            },
            messageId: 'missedSpacingBetweenJSXPropsMembers',
          },
          {
            data: {
              right: 'c',
              left: 'b',
            },
            messageId: 'extraSpacingBetweenJSXPropsMembers',
          },
          {
            data: {
              right: 'd',
              left: 'c',
            },
            messageId: 'extraSpacingBetweenJSXPropsMembers',
          },
        ],
        output: dedent`
          <Component
            a

            b

            c
            d


            e
          />
        `,
        code: dedent`
          <Component
            a
            b


            c

            d


            e
          />
        `,
      })
    })

    it.each([
      [2, 'never' as const],
      [2, 0 as const],
      [2, 'ignore' as const],
      ['never' as const, 2],
      [0 as const, 2],
      ['ignore' as const, 2],
    ])(
      'enforces 2 newlines when global is %s and group is %s',
      async (globalNewlinesBetween, groupNewlinesBetween) => {
        await invalid({
          options: [
            {
              ...options,
              customGroups: [
                {
                  groupName: 'unusedGroup',
                  elementNamePattern: 'X',
                },
                {
                  elementNamePattern: 'a',
                  groupName: 'a',
                },
                {
                  elementNamePattern: 'b',
                  groupName: 'b',
                },
              ],
              groups: [
                'a',
                'unusedGroup',
                { newlinesBetween: groupNewlinesBetween },
                'b',
              ],
              newlinesBetween: globalNewlinesBetween,
            },
          ],
          errors: [
            {
              data: {
                right: 'b',
                left: 'a',
              },
              messageId: 'missedSpacingBetweenJSXPropsMembers',
            },
          ],
          output: dedent`
            <Component
              a


              b
            />
          `,
          code: dedent`
            <Component
              a
              b
            />
          `,
        })
      },
    )

    it.each([
      'always' as const,
      2 as const,
      'ignore' as const,
      'never' as const,
      0 as const,
    ])(
      'removes newlines when "never" overrides global %s between specific groups',
      async globalNewlinesBetween => {
        await invalid({
          options: [
            {
              ...options,
              customGroups: [
                { elementNamePattern: 'a', groupName: 'a' },
                { elementNamePattern: 'b', groupName: 'b' },
                { elementNamePattern: 'c', groupName: 'c' },
                { groupName: 'unusedGroup', elementNamePattern: 'X' },
              ],
              groups: [
                'a',
                { newlinesBetween: 'never' },
                'unusedGroup',
                { newlinesBetween: 'never' },
                'b',
                { newlinesBetween: 'always' },
                'c',
              ],
              newlinesBetween: globalNewlinesBetween,
            },
          ],
          errors: [
            {
              data: {
                right: 'b',
                left: 'a',
              },
              messageId: 'extraSpacingBetweenJSXPropsMembers',
            },
          ],
          output: dedent`
            <Component
              a
              b
            />
          `,
          code: dedent`
            <Component
              a

              b
            />
          `,
        })
      },
    )

    it('preserves inline comments when reordering props', async () => {
      await invalid({
        options: [
          {
            customGroups: [
              {
                elementNamePattern: 'b|c',
                groupName: 'b|c',
              },
            ],
            groups: ['unknown', 'b|c'],
            newlinesBetween: 'always',
          },
        ],
        errors: [
          {
            data: {
              rightGroup: 'unknown',
              leftGroup: 'b|c',
              right: 'a',
              left: 'b',
            },
            messageId: 'unexpectedJSXPropsGroupOrder',
          },
        ],
        output: dedent`
          <Component
            a // Comment after

            b
            c
          />
        `,
        code: dedent`
          <Component
            b
            a // Comment after

            c
          />
        `,
      })
    })

    it.each([
      ['string pattern', '^r|g|b$'],
      ['array of patterns', ['noMatch', '^r|g|b$']],
      ['case-insensitive regex', { pattern: '^R|G|B$', flags: 'i' }],
      ['regex in array', ['noMatch', { pattern: '^R|G|B$', flags: 'i' }]],
    ])(
      'applies configuration when all names match pattern - %s',
      async (_description, allNamesMatchPattern) => {
        await invalid({
          options: [
            {
              ...options,
              useConfigurationIf: {
                allNamesMatchPattern: 'foo',
              },
            },
            {
              ...options,
              customGroups: [
                {
                  elementNamePattern: 'r',
                  groupName: 'r',
                },
                {
                  elementNamePattern: 'g',
                  groupName: 'g',
                },
                {
                  elementNamePattern: 'b',
                  groupName: 'b',
                },
              ],
              useConfigurationIf: {
                allNamesMatchPattern,
              },
              groups: ['r', 'g', 'b'],
            },
          ],
          errors: [
            {
              data: {
                rightGroup: 'g',
                leftGroup: 'b',
                right: 'g',
                left: 'b',
              },
              messageId: 'unexpectedJSXPropsGroupOrder',
            },
            {
              data: {
                rightGroup: 'r',
                leftGroup: 'g',
                right: 'r',
                left: 'g',
              },
              messageId: 'unexpectedJSXPropsGroupOrder',
            },
          ],
          output: dedent`
            <Component
              r
              g
              b
            />
          `,
          code: dedent`
            <Component
              b
              g
              r
            />
          `,
        })
      },
    )

    it.each([
      ['string pattern', '^Component$'],
      ['array of patterns', ['noMatch', '^Component']],
      ['case-insensitive regex', { pattern: '^COMPONENT$', flags: 'i' }],
      ['regex in array', ['noMatch', { pattern: '^COMPONENT', flags: 'i' }]],
    ])(
      'applies different configuration based on tag name pattern - %s',
      async (_description, tagMatchesPattern) => {
        let conditionalOptions = [
          {
            useConfigurationIf: {
              tagMatchesPattern,
            },
            type: 'unsorted',
          },
          options,
        ]

        await valid({
          code: dedent`
            <Component
              b
              c
              a
            />
          `,
          options: conditionalOptions,
        })

        await invalid({
          errors: [
            {
              data: {
                right: 'a',
                left: 'b',
              },
              messageId: 'unexpectedJSXPropsOrder',
            },
          ],
          output: dedent`
            <OtherComponent
              a
              b
            />
          `,
          code: dedent`
            <OtherComponent
              b
              a
            />
          `,
          options: conditionalOptions,
        })
      },
    )
  })

  describe('natural', () => {
    let options = {
      type: 'natural',
      order: 'asc',
    } as const

    it('sorts jsx props', async () => {
      await valid({
        code: dedent`
          let Component = () => (
            <Element
              a="aaa"
              b="bb"
              c="c"
            >
              Value
            </Element>
          )
        `,
        options: [options],
      })

      await invalid({
        output: dedent`
          let Component = () => (
            <Element
              a="aaa"
              b="bb"
              c="c"
            >
              Value
            </Element>
          )
        `,
        code: dedent`
          let Component = () => (
            <Element
              a="aaa"
              c="c"
              b="bb"
            >
              Value
            </Element>
          )
        `,
        errors: [
          {
            data: {
              right: 'b',
              left: 'c',
            },
            messageId: 'unexpectedJSXPropsOrder',
          },
        ],
        options: [options],
      })
    })

    it('sorts jsx props with namespaced names', async () => {
      await valid({
        code: dedent`
          let Component = () => (
            <Element
              a="aaa"
              b="bb"
              c="c"
              d:e="d"
            />
          )
        `,
        options: [options],
      })

      await invalid({
        output: dedent`
          let Component = () => (
            <Element
              a="aaa"
              b="bb"
              c="c"
              d:e="d"
            />
          )
        `,
        code: dedent`
          let Component = () => (
            <Element
              a="aaa"
              d:e="d"
              b="bb"
              c="c"
            />
          )
        `,
        errors: [
          {
            data: {
              left: 'd:e',
              right: 'b',
            },
            messageId: 'unexpectedJSXPropsOrder',
          },
        ],
        options: [options],
      })
    })

    it('preserves spread elements between jsx props groups', async () => {
      await valid({
        code: dedent`
          let Component = () => (
            <Element
              d
              e="e"
              f="f"
              {...data}
              a="a"
              b="b"
              c="c"
            />
          )
        `,
        options: [options],
      })

      await invalid({
        errors: [
          {
            data: {
              right: 'd',
              left: 'e',
            },
            messageId: 'unexpectedJSXPropsOrder',
          },
          {
            data: {
              right: 'a',
              left: 'b',
            },
            messageId: 'unexpectedJSXPropsOrder',
          },
        ],
        output: dedent`
          let Component = () => (
            <Element
              d
              e="e"
              f="f"
              {...data}
              a="a"
              b="b"
              c="c"
            />
          )
        `,
        code: dedent`
          let Component = () => (
            <Element
              e="e"
              d
              f="f"
              {...data}
              b="b"
              a="a"
              c="c"
            />
          )
        `,
        options: [options],
      })
    })

    it('positions shorthand props according to group configuration', async () => {
      let shorthandOptions = {
        ...options,
        groups: ['unknown', 'shorthand-prop'],
      }

      await valid({
        code: dedent`
          let Component = () => (
            <Element
              b="b"
              c="c"
              d="d"
              aaaaaa
            />
          )
        `,
        options: [shorthandOptions],
      })

      await invalid({
        errors: [
          {
            data: {
              leftGroup: 'shorthand-prop',
              rightGroup: 'unknown',
              left: 'aaaaaa',
              right: 'b',
            },
            messageId: 'unexpectedJSXPropsGroupOrder',
          },
        ],
        output: dedent`
          let Component = () => (
            <Element
              b="b"
              c="c"
              d="d"
              aaaaaa
            />
          )
        `,
        code: dedent`
          let Component = () => (
            <Element
              aaaaaa
              b="b"
              c="c"
              d="d"
            />
          )
        `,
        options: [shorthandOptions],
      })
    })

    it('positions multiline props according to group configuration', async () => {
      let multilineOptions = {
        ...options,
        groups: ['multiline-prop', 'unknown'],
      }

      await valid({
        code: dedent`
          <Element
            d={() => {
              fn()
            }}
            e={{
              f: 'f',
              g: 'g',
            }}
            a="aaa"
            b="bb"
            c="c"
          />
        `,
        options: [multilineOptions],
      })

      await invalid({
        errors: [
          {
            data: {
              rightGroup: 'multiline-prop',
              leftGroup: 'unknown',
              right: 'd',
              left: 'c',
            },
            messageId: 'unexpectedJSXPropsGroupOrder',
          },
        ],
        output: dedent`
          <Element
            d={() => {
              fn()
            }}
            e={{
              f: 'f',
              g: 'g',
            }}
            a="aaa"
            b="bb"
            c="c"
          />
        `,
        code: dedent`
          <Element
            a="aaa"
            b="bb"
            c="c"
            d={() => {
              fn()
            }}
            e={{
              f: 'f',
              g: 'g',
            }}
          />
        `,
        options: [multilineOptions],
      })
    })

    it('matches props using regex patterns in custom groups', async () => {
      await valid({
        options: [
          {
            ...options,
            customGroups: [
              {
                elementNamePattern: '^(?!.*Foo).*$',
                groupName: 'elementsWithoutFoo',
              },
            ],
            groups: ['unknown', 'elementsWithoutFoo'],
          },
        ],
        code: dedent`
          <Element
            iHaveFooInMyName="iHaveFooInMyName"
            meTooIHaveFoo="meTooIHaveFoo"
            a="a"
            b="b"
          />
        `,
      })
    })

    it('ignores special characters when trimming', async () => {
      await valid({
        options: [
          {
            ...options,
            specialCharacters: 'trim',
          },
        ],
        code: dedent`
          <Element
            $a
            b="b"
            $c
          />
        `,
      })
    })

    it('groups props by shorthand modifier', async () => {
      await invalid({
        errors: [
          {
            data: {
              rightGroup: 'shorthandElements',
              leftGroup: 'unknown',
              right: 'a',
              left: 'b',
            },
            messageId: 'unexpectedJSXPropsGroupOrder',
          },
        ],
        options: [
          {
            customGroups: [
              {
                groupName: 'shorthandElements',
                modifiers: ['shorthand'],
              },
            ],
            groups: ['shorthandElements', 'unknown'],
          },
        ],
        output: dedent`
          <Element
            a
            b="b"
          />
        `,
        code: dedent`
          <Element
            b="b"
            a
          />
        `,
      })
    })

    it.each([
      ['string pattern', 'hello'],
      ['array of patterns', ['noMatch', 'hello']],
      ['case-insensitive regex', { pattern: 'HELLO', flags: 'i' }],
      ['regex in array', ['noMatch', { pattern: 'HELLO', flags: 'i' }]],
    ])(
      'groups props by element name pattern - %s',
      async (_description, elementNamePattern) => {
        await invalid({
          options: [
            {
              customGroups: [
                {
                  groupName: 'shorthandsStartingWithHello',
                  modifiers: ['shorthand'],
                  elementNamePattern,
                },
              ],
              groups: ['shorthandsStartingWithHello', 'unknown'],
            },
          ],
          errors: [
            {
              data: {
                rightGroup: 'shorthandsStartingWithHello',
                right: 'helloShorthand',
                leftGroup: 'unknown',
                left: 'b',
              },
              messageId: 'unexpectedJSXPropsGroupOrder',
            },
          ],
          output: dedent`
            <Element
              helloShorthand
              a="a"
              b="b"
            />
          `,
          code: dedent`
            <Element
              a="a"
              b="b"
              helloShorthand
            />
          `,
        })
      },
    )

    it.each([
      ['string pattern', 'HELLO'],
      ['array of patterns', ['noMatch', 'HELLO']],
      ['case-insensitive regex', { pattern: 'hello', flags: 'i' }],
      ['regex in array', ['noMatch', { pattern: 'hello', flags: 'i' }]],
    ])(
      'groups props by element value pattern - %s',
      async (_description, elementValuePattern) => {
        await invalid({
          errors: [
            {
              data: {
                rightGroup: 'valuesStartingWithHello',
                leftGroup: 'unknown',
                right: 'z',
                left: 'b',
              },
              messageId: 'unexpectedJSXPropsGroupOrder',
            },
          ],
          options: [
            {
              customGroups: [
                {
                  groupName: 'valuesStartingWithHello',
                  elementValuePattern,
                },
              ],
              groups: ['valuesStartingWithHello', 'unknown'],
            },
          ],
          output: dedent`
            <Element
              z="HELLO_VALUE"
              a="a"
              b
            />
          `,
          code: dedent`
            <Element
              a="a"
              b
              z="HELLO_VALUE"
            />
          `,
        })
      },
    )

    it('overrides sort type and order for custom groups', async () => {
      await invalid({
        errors: [
          {
            data: {
              right: 'bb',
              left: 'a',
            },
            messageId: 'unexpectedJSXPropsOrder',
          },
          {
            data: {
              right: 'ccc',
              left: 'bb',
            },
            messageId: 'unexpectedJSXPropsOrder',
          },
          {
            data: {
              right: 'dddd',
              left: 'ccc',
            },
            messageId: 'unexpectedJSXPropsOrder',
          },
          {
            data: {
              rightGroup: 'reversedShorthandsByLineLength',
              leftGroup: 'unknown',
              right: 'eee',
              left: 'm',
            },
            messageId: 'unexpectedJSXPropsGroupOrder',
          },
        ],
        options: [
          {
            customGroups: [
              {
                groupName: 'reversedShorthandsByLineLength',
                modifiers: ['shorthand'],
                type: 'line-length',
                order: 'desc',
              },
            ],
            groups: ['reversedShorthandsByLineLength', 'unknown'],
            type: 'alphabetical',
            order: 'asc',
          },
        ],
        output: dedent`
          <Element
            dddd
            ccc
            eee
            bb
            ff
            a
            g
            m="m"
            o="o"
            p="p"
          />
        `,
        code: dedent`
          <Element
            a
            bb
            ccc
            dddd
            m="m"
            eee
            ff
            g
            o="o"
            p="p"
          />
        `,
      })
    })

    it('applies fallback sort when primary sort results in tie', async () => {
      await invalid({
        options: [
          {
            customGroups: [
              {
                fallbackSort: {
                  type: 'alphabetical',
                  order: 'asc',
                },
                elementNamePattern: '^foo',
                type: 'line-length',
                groupName: 'foo',
                order: 'desc',
              },
            ],
            type: 'alphabetical',
            groups: ['foo'],
            order: 'asc',
          },
        ],
        errors: [
          {
            data: {
              right: 'fooBar',
              left: 'fooZar',
            },
            messageId: 'unexpectedJSXPropsOrder',
          },
        ],
        output: dedent`
          <Element
            fooBar
            fooZar
          />
        `,
        code: dedent`
          <Element
            fooZar
            fooBar
          />
        `,
      })
    })

    it('preserves original order for unsorted groups', async () => {
      await invalid({
        options: [
          {
            customGroups: [
              {
                groupName: 'unsortedShorthands',
                modifiers: ['shorthand'],
                type: 'unsorted',
              },
            ],
            groups: ['unsortedShorthands', 'unknown'],
          },
        ],
        errors: [
          {
            data: {
              rightGroup: 'unsortedShorthands',
              leftGroup: 'unknown',
              right: 'c',
              left: 'm',
            },
            messageId: 'unexpectedJSXPropsGroupOrder',
          },
        ],
        output: dedent`
          <Element
            b
            a
            d
            e
            c
            m="m"
          />
        `,
        code: dedent`
          <Element
            b
            a
            d
            e
            m="m"
            c
          />
        `,
      })
    })

    it('combines multiple selectors with anyOf', async () => {
      await invalid({
        options: [
          {
            customGroups: [
              {
                anyOf: [
                  {
                    elementNamePattern: 'foo|Foo',
                    modifiers: ['shorthand'],
                  },
                  {
                    elementNamePattern: 'foo|Foo',
                  },
                ],
                groupName: 'elementsIncludingFoo',
              },
            ],
            groups: ['elementsIncludingFoo', 'unknown'],
          },
        ],
        errors: [
          {
            data: {
              rightGroup: 'elementsIncludingFoo',
              leftGroup: 'unknown',
              right: 'cFoo',
              left: 'a',
            },
            messageId: 'unexpectedJSXPropsGroupOrder',
          },
        ],
        output: dedent`
          <Element
            cFoo
            foo="foo"
            a
          />
        `,
        code: dedent`
          <Element
            a
            cFoo
            foo="foo"
          />
        `,
      })
    })

    it('supports negative regex patterns in custom groups', async () => {
      await valid({
        options: [
          {
            customGroups: [
              {
                elementNamePattern: '^(?!.*Foo).*$',
                groupName: 'elementsWithoutFoo',
              },
            ],
            groups: ['unknown', 'elementsWithoutFoo'],
            type: 'alphabetical',
          },
        ],
        code: dedent`
          <Element
            iHaveFooInMyName
            meTooIHaveFoo
            a
            b
          />
        `,
      })
    })

    it('ignores special characters completely when removing', async () => {
      await valid({
        options: [
          {
            ...options,
            specialCharacters: 'remove',
          },
        ],
        code: dedent`
          <Component
            ab
            a$c
          />
        `,
      })
    })

    it('sorts props according to locale-specific rules', async () => {
      await valid({
        code: dedent`
          <Component
            你好
            世界
            a
            A
            b
            B
          />
        `,
        options: [{ ...options, locales: 'zh-CN' }],
      })
    })

    it('sorts props within newline-separated groups independently', async () => {
      await invalid({
        errors: [
          {
            data: {
              right: 'a',
              left: 'd',
            },
            messageId: 'unexpectedJSXPropsOrder',
          },
          {
            data: {
              right: 'b',
              left: 'e',
            },
            messageId: 'unexpectedJSXPropsOrder',
          },
        ],
        output: dedent`
          <Component
            a
            d

            c

            b
            e
          />
        `,
        code: dedent`
          <Component
            d
            a

            c

            e
            b
          />
        `,
        options: [
          {
            ...options,
            partitionByNewLine: true,
          },
        ],
      })
    })

    it.each([
      ['never', 'never' as const],
      ['0', 0 as const],
    ])(
      'removes newlines between groups when newlinesBetween is %s',
      async (_description, newlinesBetween) => {
        await invalid({
          errors: [
            {
              data: {
                right: 'y',
                left: 'a',
              },
              messageId: 'extraSpacingBetweenJSXPropsMembers',
            },
            {
              data: {
                right: 'b',
                left: 'z',
              },
              messageId: 'unexpectedJSXPropsOrder',
            },
            {
              data: {
                right: 'b',
                left: 'z',
              },
              messageId: 'extraSpacingBetweenJSXPropsMembers',
            },
          ],
          options: [
            {
              ...options,
              customGroups: [
                {
                  elementNamePattern: 'a',
                  groupName: 'a',
                },
              ],
              groups: ['a', 'unknown'],
              newlinesBetween,
            },
          ],
          code: dedent`
            <Component
              a


             y
            z

                b
            />
          `,
          output: dedent`
            <Component
              a
             b
            y
                z
            />
          `,
        })
      },
    )

    it.each([
      ['always', 'always' as const],
      ['1', 1 as const],
    ])(
      'adds newlines between groups when newlinesBetween is %s',
      async (_description, newlinesBetween) => {
        await invalid({
          errors: [
            {
              data: {
                right: 'z',
                left: 'a',
              },
              messageId: 'extraSpacingBetweenJSXPropsMembers',
            },
            {
              data: {
                right: 'y',
                left: 'z',
              },
              messageId: 'unexpectedJSXPropsOrder',
            },
            {
              data: {
                right: 'b',
                left: 'y',
              },
              messageId: 'missedSpacingBetweenJSXPropsMembers',
            },
          ],
          options: [
            {
              ...options,
              customGroups: [
                {
                  elementNamePattern: 'a',
                  groupName: 'a',
                },
                {
                  elementNamePattern: 'b',
                  groupName: 'b',
                },
              ],
              groups: ['a', 'unknown', 'b'],
              newlinesBetween,
            },
          ],
          output: dedent`
            <Component
              a

             y
            z

                b
            />
          `,
          code: dedent`
            <Component
              a


             z
            y
                b
            />
          `,
        })
      },
    )

    it('applies inline newline settings between specific groups', async () => {
      await invalid({
        options: [
          {
            ...options,
            customGroups: [
              {
                elementNamePattern: 'a',
                groupName: 'a',
              },
              {
                elementNamePattern: 'b',
                groupName: 'b',
              },
              {
                elementNamePattern: 'c',
                groupName: 'c',
              },
              {
                elementNamePattern: 'd',
                groupName: 'd',
              },
              {
                elementNamePattern: 'e',
                groupName: 'e',
              },
            ],
            groups: [
              'a',
              { newlinesBetween: 'always' },
              'b',
              { newlinesBetween: 'always' },
              'c',
              { newlinesBetween: 'never' },
              'd',
              { newlinesBetween: 'ignore' },
              'e',
            ],
            newlinesBetween: 'always',
          },
        ],
        errors: [
          {
            data: {
              right: 'b',
              left: 'a',
            },
            messageId: 'missedSpacingBetweenJSXPropsMembers',
          },
          {
            data: {
              right: 'c',
              left: 'b',
            },
            messageId: 'extraSpacingBetweenJSXPropsMembers',
          },
          {
            data: {
              right: 'd',
              left: 'c',
            },
            messageId: 'extraSpacingBetweenJSXPropsMembers',
          },
        ],
        output: dedent`
          <Component
            a

            b

            c
            d


            e
          />
        `,
        code: dedent`
          <Component
            a
            b


            c

            d


            e
          />
        `,
      })
    })

    it.each([
      [2, 'never' as const],
      [2, 0 as const],
      [2, 'ignore' as const],
      ['never' as const, 2],
      [0 as const, 2],
      ['ignore' as const, 2],
    ])(
      'enforces 2 newlines when global is %s and group is %s',
      async (globalNewlinesBetween, groupNewlinesBetween) => {
        await invalid({
          options: [
            {
              ...options,
              customGroups: [
                {
                  groupName: 'unusedGroup',
                  elementNamePattern: 'X',
                },
                {
                  elementNamePattern: 'a',
                  groupName: 'a',
                },
                {
                  elementNamePattern: 'b',
                  groupName: 'b',
                },
              ],
              groups: [
                'a',
                'unusedGroup',
                { newlinesBetween: groupNewlinesBetween },
                'b',
              ],
              newlinesBetween: globalNewlinesBetween,
            },
          ],
          errors: [
            {
              data: {
                right: 'b',
                left: 'a',
              },
              messageId: 'missedSpacingBetweenJSXPropsMembers',
            },
          ],
          output: dedent`
            <Component
              a


              b
            />
          `,
          code: dedent`
            <Component
              a
              b
            />
          `,
        })
      },
    )

    it.each([
      'always' as const,
      2 as const,
      'ignore' as const,
      'never' as const,
      0 as const,
    ])(
      'removes newlines when "never" overrides global %s between specific groups',
      async globalNewlinesBetween => {
        await invalid({
          options: [
            {
              ...options,
              customGroups: [
                { elementNamePattern: 'a', groupName: 'a' },
                { elementNamePattern: 'b', groupName: 'b' },
                { elementNamePattern: 'c', groupName: 'c' },
                { groupName: 'unusedGroup', elementNamePattern: 'X' },
              ],
              groups: [
                'a',
                { newlinesBetween: 'never' },
                'unusedGroup',
                { newlinesBetween: 'never' },
                'b',
                { newlinesBetween: 'always' },
                'c',
              ],
              newlinesBetween: globalNewlinesBetween,
            },
          ],
          errors: [
            {
              data: {
                right: 'b',
                left: 'a',
              },
              messageId: 'extraSpacingBetweenJSXPropsMembers',
            },
          ],
          output: dedent`
            <Component
              a
              b
            />
          `,
          code: dedent`
            <Component
              a

              b
            />
          `,
        })
      },
    )

    it('preserves inline comments when reordering props', async () => {
      await invalid({
        options: [
          {
            customGroups: [
              {
                elementNamePattern: 'b|c',
                groupName: 'b|c',
              },
            ],
            groups: ['unknown', 'b|c'],
            newlinesBetween: 'always',
          },
        ],
        errors: [
          {
            data: {
              rightGroup: 'unknown',
              leftGroup: 'b|c',
              right: 'a',
              left: 'b',
            },
            messageId: 'unexpectedJSXPropsGroupOrder',
          },
        ],
        output: dedent`
          <Component
            a // Comment after

            b
            c
          />
        `,
        code: dedent`
          <Component
            b
            a // Comment after

            c
          />
        `,
      })
    })

    it.each([
      ['string pattern', '^r|g|b$'],
      ['array of patterns', ['noMatch', '^r|g|b$']],
      ['case-insensitive regex', { pattern: '^R|G|B$', flags: 'i' }],
      ['regex in array', ['noMatch', { pattern: '^R|G|B$', flags: 'i' }]],
    ])(
      'applies configuration when all names match pattern - %s',
      async (_description, allNamesMatchPattern) => {
        await invalid({
          options: [
            {
              ...options,
              useConfigurationIf: {
                allNamesMatchPattern: 'foo',
              },
            },
            {
              ...options,
              customGroups: [
                {
                  elementNamePattern: 'r',
                  groupName: 'r',
                },
                {
                  elementNamePattern: 'g',
                  groupName: 'g',
                },
                {
                  elementNamePattern: 'b',
                  groupName: 'b',
                },
              ],
              useConfigurationIf: {
                allNamesMatchPattern,
              },
              groups: ['r', 'g', 'b'],
            },
          ],
          errors: [
            {
              data: {
                rightGroup: 'g',
                leftGroup: 'b',
                right: 'g',
                left: 'b',
              },
              messageId: 'unexpectedJSXPropsGroupOrder',
            },
            {
              data: {
                rightGroup: 'r',
                leftGroup: 'g',
                right: 'r',
                left: 'g',
              },
              messageId: 'unexpectedJSXPropsGroupOrder',
            },
          ],
          output: dedent`
            <Component
              r
              g
              b
            />
          `,
          code: dedent`
            <Component
              b
              g
              r
            />
          `,
        })
      },
    )

    it.each([
      ['string pattern', '^Component$'],
      ['array of patterns', ['noMatch', '^Component']],
      ['case-insensitive regex', { pattern: '^COMPONENT$', flags: 'i' }],
      ['regex in array', ['noMatch', { pattern: '^COMPONENT', flags: 'i' }]],
    ])(
      'applies different configuration based on tag name pattern - %s',
      async (_description, tagMatchesPattern) => {
        let conditionalOptions = [
          {
            useConfigurationIf: {
              tagMatchesPattern,
            },
            type: 'unsorted',
          },
          options,
        ]

        await valid({
          code: dedent`
            <Component
              b
              c
              a
            />
          `,
          options: conditionalOptions,
        })

        await invalid({
          errors: [
            {
              data: {
                right: 'a',
                left: 'b',
              },
              messageId: 'unexpectedJSXPropsOrder',
            },
          ],
          output: dedent`
            <OtherComponent
              a
              b
            />
          `,
          code: dedent`
            <OtherComponent
              b
              a
            />
          `,
          options: conditionalOptions,
        })
      },
    )
  })

  describe('line-length', () => {
    let options = {
      type: 'line-length',
      order: 'desc',
    } as const

    it('sorts jsx props', async () => {
      await valid({
        code: dedent`
          let Component = () => (
            <Element
              a="aaa"
              b="bb"
              c="c"
            >
              Value
            </Element>
          )
        `,
        options: [options],
      })

      await invalid({
        output: dedent`
          let Component = () => (
            <Element
              a="aaa"
              b="bb"
              c="c"
            >
              Value
            </Element>
          )
        `,
        code: dedent`
          let Component = () => (
            <Element
              a="aaa"
              c="c"
              b="bb"
            >
              Value
            </Element>
          )
        `,
        errors: [
          {
            data: {
              right: 'b',
              left: 'c',
            },
            messageId: 'unexpectedJSXPropsOrder',
          },
        ],
        options: [options],
      })
    })

    it('sorts jsx props with namespaced names', async () => {
      await valid({
        code: dedent`
          let Component = () => (
            <Element
              a="aaa"
              d:e="d"
              b="bb"
              c="c"
            />
          )
        `,
        options: [options],
      })

      await invalid({
        output: dedent`
          let Component = () => (
            <Element
              a="aaa"
              d:e="d"
              b="bb"
              c="c"
            />
          )
        `,
        code: dedent`
          let Component = () => (
            <Element
              a="aaa"
              b="bb"
              d:e="d"
              c="c"
            />
          )
        `,
        errors: [
          {
            data: {
              right: 'd:e',
              left: 'b',
            },
            messageId: 'unexpectedJSXPropsOrder',
          },
        ],
        options: [options],
      })
    })

    it('preserves spread elements between jsx props groups', async () => {
      await valid({
        code: dedent`
          let Component = () => (
            <Element
              e="e"
              f="f"
              d
              {...data}
              a="a"
              b="b"
              c="c"
            />
          )
        `,
        options: [options],
      })

      await invalid({
        output: dedent`
          let Component = () => (
            <Element
              e="e"
              f="f"
              d
              {...data}
              b="b"
              a="a"
              c="c"
            />
          )
        `,
        code: dedent`
          let Component = () => (
            <Element
              e="e"
              d
              f="f"
              {...data}
              b="b"
              a="a"
              c="c"
            />
          )
        `,
        errors: [
          {
            data: {
              right: 'f',
              left: 'd',
            },
            messageId: 'unexpectedJSXPropsOrder',
          },
        ],
        options: [options],
      })
    })

    it('positions shorthand props according to group configuration', async () => {
      let shorthandOptions = {
        ...options,
        groups: ['unknown', 'shorthand-prop'],
      }

      await valid({
        code: dedent`
          let Component = () => (
            <Element
              b="b"
              c="c"
              d="d"
              aaaaaa
            />
          )
        `,
        options: [shorthandOptions],
      })

      await invalid({
        errors: [
          {
            data: {
              leftGroup: 'shorthand-prop',
              rightGroup: 'unknown',
              left: 'aaaaaa',
              right: 'b',
            },
            messageId: 'unexpectedJSXPropsGroupOrder',
          },
        ],
        output: dedent`
          let Component = () => (
            <Element
              b="b"
              c="c"
              d="d"
              aaaaaa
            />
          )
        `,
        code: dedent`
          let Component = () => (
            <Element
              aaaaaa
              b="b"
              c="c"
              d="d"
            />
          )
        `,
        options: [shorthandOptions],
      })
    })

    it('positions multiline props according to group configuration', async () => {
      let multilineOptions = {
        ...options,
        groups: ['multiline-prop', 'unknown'],
      }

      await valid({
        code: dedent`
          <Element
            e={{
              f: 'f',
              g: 'g',
            }}
            d={() => {
              fn()
            }}
            a="aaa"
            b="bb"
            c="c"
          />
        `,
        options: [multilineOptions],
      })

      await invalid({
        errors: [
          {
            data: {
              rightGroup: 'multiline-prop',
              leftGroup: 'unknown',
              right: 'd',
              left: 'c',
            },
            messageId: 'unexpectedJSXPropsGroupOrder',
          },
          {
            data: {
              right: 'e',
              left: 'd',
            },
            messageId: 'unexpectedJSXPropsOrder',
          },
        ],
        output: dedent`
          <Element
            e={{
              f: 'f',
              g: 'g',
            }}
            d={() => {
              fn()
            }}
            a="aaa"
            b="bb"
            c="c"
          />
        `,
        code: dedent`
          <Element
            a="aaa"
            b="bb"
            c="c"
            d={() => {
              fn()
            }}
            e={{
              f: 'f',
              g: 'g',
            }}
          />
        `,
        options: [multilineOptions],
      })
    })

    it('matches props using regex patterns in custom groups', async () => {
      await valid({
        options: [
          {
            ...options,
            customGroups: [
              {
                elementNamePattern: '^(?!.*Foo).*$',
                groupName: 'elementsWithoutFoo',
              },
            ],
            groups: ['unknown', 'elementsWithoutFoo'],
          },
        ],
        code: dedent`
          <Element
            iHaveFooInMyName="iHaveFooInMyName"
            meTooIHaveFoo="meTooIHaveFoo"
            a="a"
            b="b"
          />
        `,
      })
    })

    it('ignores special characters when trimming', async () => {
      await valid({
        options: [
          {
            ...options,
            specialCharacters: 'trim',
          },
        ],
        code: dedent`
          <Element
            b="b"
            $a
            $c
          />
        `,
      })
    })

    it('groups props by shorthand modifier', async () => {
      await invalid({
        errors: [
          {
            data: {
              rightGroup: 'shorthandElements',
              leftGroup: 'unknown',
              right: 'a',
              left: 'b',
            },
            messageId: 'unexpectedJSXPropsGroupOrder',
          },
        ],
        options: [
          {
            customGroups: [
              {
                groupName: 'shorthandElements',
                modifiers: ['shorthand'],
              },
            ],
            groups: ['shorthandElements', 'unknown'],
          },
        ],
        output: dedent`
          <Element
            a
            b="b"
          />
        `,
        code: dedent`
          <Element
            b="b"
            a
          />
        `,
      })
    })

    it.each([
      ['string pattern', 'hello'],
      ['array of patterns', ['noMatch', 'hello']],
      ['case-insensitive regex', { pattern: 'HELLO', flags: 'i' }],
      ['regex in array', ['noMatch', { pattern: 'HELLO', flags: 'i' }]],
    ])(
      'groups props by element name pattern - %s',
      async (_description, elementNamePattern) => {
        await invalid({
          options: [
            {
              customGroups: [
                {
                  groupName: 'shorthandsStartingWithHello',
                  modifiers: ['shorthand'],
                  elementNamePattern,
                },
              ],
              groups: ['shorthandsStartingWithHello', 'unknown'],
            },
          ],
          errors: [
            {
              data: {
                rightGroup: 'shorthandsStartingWithHello',
                right: 'helloShorthand',
                leftGroup: 'unknown',
                left: 'b',
              },
              messageId: 'unexpectedJSXPropsGroupOrder',
            },
          ],
          output: dedent`
            <Element
              helloShorthand
              a="a"
              b="b"
            />
          `,
          code: dedent`
            <Element
              a="a"
              b="b"
              helloShorthand
            />
          `,
        })
      },
    )

    it.each([
      ['string pattern', 'HELLO'],
      ['array of patterns', ['noMatch', 'HELLO']],
      ['case-insensitive regex', { pattern: 'hello', flags: 'i' }],
      ['regex in array', ['noMatch', { pattern: 'hello', flags: 'i' }]],
    ])(
      'groups props by element value pattern - %s',
      async (_description, elementValuePattern) => {
        await invalid({
          errors: [
            {
              data: {
                rightGroup: 'valuesStartingWithHello',
                leftGroup: 'unknown',
                right: 'z',
                left: 'b',
              },
              messageId: 'unexpectedJSXPropsGroupOrder',
            },
          ],
          options: [
            {
              customGroups: [
                {
                  groupName: 'valuesStartingWithHello',
                  elementValuePattern,
                },
              ],
              groups: ['valuesStartingWithHello', 'unknown'],
            },
          ],
          output: dedent`
            <Element
              z="HELLO_VALUE"
              a="a"
              b
            />
          `,
          code: dedent`
            <Element
              a="a"
              b
              z="HELLO_VALUE"
            />
          `,
        })
      },
    )

    it('overrides sort type and order for custom groups', async () => {
      await invalid({
        errors: [
          {
            data: {
              right: 'bb',
              left: 'a',
            },
            messageId: 'unexpectedJSXPropsOrder',
          },
          {
            data: {
              right: 'ccc',
              left: 'bb',
            },
            messageId: 'unexpectedJSXPropsOrder',
          },
          {
            data: {
              right: 'dddd',
              left: 'ccc',
            },
            messageId: 'unexpectedJSXPropsOrder',
          },
          {
            data: {
              rightGroup: 'reversedShorthandsByLineLength',
              leftGroup: 'unknown',
              right: 'eee',
              left: 'm',
            },
            messageId: 'unexpectedJSXPropsGroupOrder',
          },
        ],
        options: [
          {
            customGroups: [
              {
                groupName: 'reversedShorthandsByLineLength',
                modifiers: ['shorthand'],
                type: 'line-length',
                order: 'desc',
              },
            ],
            groups: ['reversedShorthandsByLineLength', 'unknown'],
            type: 'alphabetical',
            order: 'asc',
          },
        ],
        output: dedent`
          <Element
            dddd
            ccc
            eee
            bb
            ff
            a
            g
            m="m"
            o="o"
            p="p"
          />
        `,
        code: dedent`
          <Element
            a
            bb
            ccc
            dddd
            m="m"
            eee
            ff
            g
            o="o"
            p="p"
          />
        `,
      })
    })

    it('applies fallback sort when primary sort results in tie', async () => {
      await invalid({
        options: [
          {
            customGroups: [
              {
                fallbackSort: {
                  type: 'alphabetical',
                  order: 'asc',
                },
                elementNamePattern: '^foo',
                type: 'line-length',
                groupName: 'foo',
                order: 'desc',
              },
            ],
            type: 'alphabetical',
            groups: ['foo'],
            order: 'asc',
          },
        ],
        errors: [
          {
            data: {
              right: 'fooBar',
              left: 'fooZar',
            },
            messageId: 'unexpectedJSXPropsOrder',
          },
        ],
        output: dedent`
          <Element
            fooBar
            fooZar
          />
        `,
        code: dedent`
          <Element
            fooZar
            fooBar
          />
        `,
      })
    })

    it('preserves original order for unsorted groups', async () => {
      await invalid({
        options: [
          {
            customGroups: [
              {
                groupName: 'unsortedShorthands',
                modifiers: ['shorthand'],
                type: 'unsorted',
              },
            ],
            groups: ['unsortedShorthands', 'unknown'],
          },
        ],
        errors: [
          {
            data: {
              rightGroup: 'unsortedShorthands',
              leftGroup: 'unknown',
              right: 'c',
              left: 'm',
            },
            messageId: 'unexpectedJSXPropsGroupOrder',
          },
        ],
        output: dedent`
          <Element
            b
            a
            d
            e
            c
            m="m"
          />
        `,
        code: dedent`
          <Element
            b
            a
            d
            e
            m="m"
            c
          />
        `,
      })
    })

    it('combines multiple selectors with anyOf', async () => {
      await invalid({
        options: [
          {
            customGroups: [
              {
                anyOf: [
                  {
                    elementNamePattern: 'foo|Foo',
                    modifiers: ['shorthand'],
                  },
                  {
                    elementNamePattern: 'foo|Foo',
                  },
                ],
                groupName: 'elementsIncludingFoo',
              },
            ],
            groups: ['elementsIncludingFoo', 'unknown'],
          },
        ],
        errors: [
          {
            data: {
              rightGroup: 'elementsIncludingFoo',
              leftGroup: 'unknown',
              right: 'cFoo',
              left: 'a',
            },
            messageId: 'unexpectedJSXPropsGroupOrder',
          },
        ],
        output: dedent`
          <Element
            cFoo
            foo="foo"
            a
          />
        `,
        code: dedent`
          <Element
            a
            cFoo
            foo="foo"
          />
        `,
      })
    })

    it('supports negative regex patterns in custom groups', async () => {
      await valid({
        options: [
          {
            customGroups: [
              {
                elementNamePattern: '^(?!.*Foo).*$',
                groupName: 'elementsWithoutFoo',
              },
            ],
            groups: ['unknown', 'elementsWithoutFoo'],
            type: 'alphabetical',
          },
        ],
        code: dedent`
          <Element
            iHaveFooInMyName
            meTooIHaveFoo
            a
            b
          />
        `,
      })
    })

    it('ignores special characters completely when removing', async () => {
      await valid({
        options: [
          {
            ...options,
            specialCharacters: 'remove',
          },
        ],
        code: dedent`
          <Component
            abcd
            a$c
          />
        `,
      })
    })

    it('sorts props according to locale-specific rules', async () => {
      await valid({
        code: dedent`
          <Component
            你好
            世界
            a
            A
            b
            B
          />
        `,
        options: [{ ...options, locales: 'zh-CN' }],
      })
    })

    it('sorts props within newline-separated groups independently', async () => {
      await invalid({
        errors: [
          {
            data: {
              right: 'aaaaa',
              left: 'dd',
            },
            messageId: 'unexpectedJSXPropsOrder',
          },
          {
            data: {
              right: 'bbbb',
              left: 'e',
            },
            messageId: 'unexpectedJSXPropsOrder',
          },
        ],
        output: dedent`
          <Component
            aaaaa
            dd

            ccc

            bbbb
            e
          />
        `,
        code: dedent`
          <Component
            dd
            aaaaa

            ccc

            e
            bbbb
          />
        `,
        options: [
          {
            ...options,
            partitionByNewLine: true,
          },
        ],
      })
    })

    it.each([
      ['never', 'never' as const],
      ['0', 0 as const],
    ])(
      'removes newlines between groups when newlinesBetween is %s',
      async (_description, newlinesBetween) => {
        await invalid({
          errors: [
            {
              data: {
                left: 'aaaa',
                right: 'yy',
              },
              messageId: 'extraSpacingBetweenJSXPropsMembers',
            },
            {
              data: {
                right: 'bbb',
                left: 'z',
              },
              messageId: 'unexpectedJSXPropsOrder',
            },
            {
              data: {
                right: 'bbb',
                left: 'z',
              },
              messageId: 'extraSpacingBetweenJSXPropsMembers',
            },
          ],
          options: [
            {
              ...options,
              customGroups: [
                {
                  elementNamePattern: 'aaaa',
                  groupName: 'a',
                },
              ],
              groups: ['a', 'unknown'],
              newlinesBetween,
            },
          ],
          code: dedent`
            <Component
              aaaa


             yy
            z

                bbb
            />
          `,
          output: dedent`
            <Component
              aaaa
             bbb
            yy
                z
            />
          `,
        })
      },
    )

    it.each([
      ['always', 'always' as const],
      ['1', 1 as const],
    ])(
      'adds newlines between groups when newlinesBetween is %s',
      async (_description, newlinesBetween) => {
        await invalid({
          errors: [
            {
              data: {
                left: 'aaaa',
                right: 'z',
              },
              messageId: 'extraSpacingBetweenJSXPropsMembers',
            },
            {
              data: {
                right: 'yy',
                left: 'z',
              },
              messageId: 'unexpectedJSXPropsOrder',
            },
            {
              data: {
                right: 'bbb',
                left: 'yy',
              },
              messageId: 'missedSpacingBetweenJSXPropsMembers',
            },
          ],
          options: [
            {
              ...options,
              customGroups: [
                {
                  elementNamePattern: 'aaaa',
                  groupName: 'a',
                },
                {
                  elementNamePattern: 'bbb',
                  groupName: 'b',
                },
              ],
              groups: ['a', 'unknown', 'b'],
              newlinesBetween,
            },
          ],
          output: dedent`
            <Component
              aaaa

             yy
            z

                bbb
            />
          `,
          code: dedent`
            <Component
              aaaa


             z
            yy
                bbb
            />
          `,
        })
      },
    )

    it('applies inline newline settings between specific groups', async () => {
      await invalid({
        options: [
          {
            ...options,
            customGroups: [
              {
                elementNamePattern: 'a',
                groupName: 'a',
              },
              {
                elementNamePattern: 'b',
                groupName: 'b',
              },
              {
                elementNamePattern: 'c',
                groupName: 'c',
              },
              {
                elementNamePattern: 'd',
                groupName: 'd',
              },
              {
                elementNamePattern: 'e',
                groupName: 'e',
              },
            ],
            groups: [
              'a',
              { newlinesBetween: 'always' },
              'b',
              { newlinesBetween: 'always' },
              'c',
              { newlinesBetween: 'never' },
              'd',
              { newlinesBetween: 'ignore' },
              'e',
            ],
            newlinesBetween: 'always',
          },
        ],
        errors: [
          {
            data: {
              right: 'b',
              left: 'a',
            },
            messageId: 'missedSpacingBetweenJSXPropsMembers',
          },
          {
            data: {
              right: 'c',
              left: 'b',
            },
            messageId: 'extraSpacingBetweenJSXPropsMembers',
          },
          {
            data: {
              right: 'd',
              left: 'c',
            },
            messageId: 'extraSpacingBetweenJSXPropsMembers',
          },
        ],
        output: dedent`
          <Component
            a

            b

            c
            d


            e
          />
        `,
        code: dedent`
          <Component
            a
            b


            c

            d


            e
          />
        `,
      })
    })

    it.each([
      [2, 'never' as const],
      [2, 0 as const],
      [2, 'ignore' as const],
      ['never' as const, 2],
      [0 as const, 2],
      ['ignore' as const, 2],
    ])(
      'enforces 2 newlines when global is %s and group is %s',
      async (globalNewlinesBetween, groupNewlinesBetween) => {
        await invalid({
          options: [
            {
              ...options,
              customGroups: [
                {
                  groupName: 'unusedGroup',
                  elementNamePattern: 'X',
                },
                {
                  elementNamePattern: 'a',
                  groupName: 'a',
                },
                {
                  elementNamePattern: 'b',
                  groupName: 'b',
                },
              ],
              groups: [
                'a',
                'unusedGroup',
                { newlinesBetween: groupNewlinesBetween },
                'b',
              ],
              newlinesBetween: globalNewlinesBetween,
            },
          ],
          errors: [
            {
              data: {
                right: 'b',
                left: 'a',
              },
              messageId: 'missedSpacingBetweenJSXPropsMembers',
            },
          ],
          output: dedent`
            <Component
              a


              b
            />
          `,
          code: dedent`
            <Component
              a
              b
            />
          `,
        })
      },
    )

    it.each([
      'always' as const,
      2 as const,
      'ignore' as const,
      'never' as const,
      0 as const,
    ])(
      'removes newlines when "never" overrides global %s between specific groups',
      async globalNewlinesBetween => {
        await invalid({
          options: [
            {
              ...options,
              customGroups: [
                { elementNamePattern: 'a', groupName: 'a' },
                { elementNamePattern: 'b', groupName: 'b' },
                { elementNamePattern: 'c', groupName: 'c' },
                { groupName: 'unusedGroup', elementNamePattern: 'X' },
              ],
              groups: [
                'a',
                { newlinesBetween: 'never' },
                'unusedGroup',
                { newlinesBetween: 'never' },
                'b',
                { newlinesBetween: 'always' },
                'c',
              ],
              newlinesBetween: globalNewlinesBetween,
            },
          ],
          errors: [
            {
              data: {
                right: 'b',
                left: 'a',
              },
              messageId: 'extraSpacingBetweenJSXPropsMembers',
            },
          ],
          output: dedent`
            <Component
              a
              b
            />
          `,
          code: dedent`
            <Component
              a

              b
            />
          `,
        })
      },
    )

    it('preserves inline comments when reordering props', async () => {
      await invalid({
        options: [
          {
            customGroups: [
              {
                elementNamePattern: 'b|c',
                groupName: 'b|c',
              },
            ],
            groups: ['unknown', 'b|c'],
            newlinesBetween: 'always',
          },
        ],
        errors: [
          {
            data: {
              rightGroup: 'unknown',
              leftGroup: 'b|c',
              right: 'a',
              left: 'b',
            },
            messageId: 'unexpectedJSXPropsGroupOrder',
          },
        ],
        output: dedent`
          <Component
            a // Comment after

            b
            c
          />
        `,
        code: dedent`
          <Component
            b
            a // Comment after

            c
          />
        `,
      })
    })

    it.each([
      ['string pattern', '^r|g|b$'],
      ['array of patterns', ['noMatch', '^r|g|b$']],
      ['case-insensitive regex', { pattern: '^R|G|B$', flags: 'i' }],
      ['regex in array', ['noMatch', { pattern: '^R|G|B$', flags: 'i' }]],
    ])(
      'applies configuration when all names match pattern - %s',
      async (_description, allNamesMatchPattern) => {
        await invalid({
          options: [
            {
              ...options,
              useConfigurationIf: {
                allNamesMatchPattern: 'foo',
              },
            },
            {
              ...options,
              customGroups: [
                {
                  elementNamePattern: 'r',
                  groupName: 'r',
                },
                {
                  elementNamePattern: 'g',
                  groupName: 'g',
                },
                {
                  elementNamePattern: 'b',
                  groupName: 'b',
                },
              ],
              useConfigurationIf: {
                allNamesMatchPattern,
              },
              groups: ['r', 'g', 'b'],
            },
          ],
          errors: [
            {
              data: {
                rightGroup: 'g',
                leftGroup: 'b',
                right: 'g',
                left: 'b',
              },
              messageId: 'unexpectedJSXPropsGroupOrder',
            },
            {
              data: {
                rightGroup: 'r',
                leftGroup: 'g',
                right: 'r',
                left: 'g',
              },
              messageId: 'unexpectedJSXPropsGroupOrder',
            },
          ],
          output: dedent`
            <Component
              r
              g
              b
            />
          `,
          code: dedent`
            <Component
              b
              g
              r
            />
          `,
        })
      },
    )

    it.each([
      ['string pattern', '^Component$'],
      ['array of patterns', ['noMatch', '^Component']],
      ['case-insensitive regex', { pattern: '^COMPONENT$', flags: 'i' }],
      ['regex in array', ['noMatch', { pattern: '^COMPONENT', flags: 'i' }]],
    ])(
      'applies different configuration based on tag name pattern - %s',
      async (_description, tagMatchesPattern) => {
        let conditionalOptions = [
          {
            useConfigurationIf: {
              tagMatchesPattern,
            },
            type: 'unsorted',
          },
          options,
        ]

        await valid({
          code: dedent`
            <Component
              b
              c
              a
            />
          `,
          options: conditionalOptions,
        })

        await invalid({
          errors: [
            {
              data: {
                right: 'aa',
                left: 'b',
              },
              messageId: 'unexpectedJSXPropsOrder',
            },
          ],
          output: dedent`
            <OtherComponent
              aa
              b
            />
          `,
          code: dedent`
            <OtherComponent
              b
              aa
            />
          `,
          options: conditionalOptions,
        })
      },
    )
  })

  describe('custom', () => {
    let alphabet = Alphabet.generateRecommendedAlphabet()
      .sortByLocaleCompare('en-US')
      .getCharacters()

    let options = {
      type: 'custom',
      order: 'asc',
      alphabet,
    } as const

    it('sorts jsx props', async () => {
      await valid({
        code: dedent`
          let Component = () => (
            <Element
              a="aaa"
              b="bb"
              c="c"
            >
              Value
            </Element>
          )
        `,
        options: [options],
      })

      await invalid({
        output: dedent`
          let Component = () => (
            <Element
              a="aaa"
              b="bb"
              c="c"
            >
              Value
            </Element>
          )
        `,
        code: dedent`
          let Component = () => (
            <Element
              a="aaa"
              c="c"
              b="bb"
            >
              Value
            </Element>
          )
        `,
        errors: [
          {
            data: {
              right: 'b',
              left: 'c',
            },
            messageId: 'unexpectedJSXPropsOrder',
          },
        ],
        options: [options],
      })
    })
  })

  describe('unsorted', () => {
    let options = {
      type: 'unsorted',
      order: 'asc',
    } as const

    it('allows mixed prop order when type is unsorted', async () => {
      await valid({
        code: dedent`
          <Component
            b
            c
            a
          />
        `,
        options: [options],
      })
    })

    it('groups props by pattern while preserving order within groups', async () => {
      await invalid({
        options: [
          {
            ...options,
            customGroups: [
              {
                elementNamePattern: '^a',
                groupName: 'a',
              },
              {
                elementNamePattern: '^b',
                groupName: 'b',
              },
            ],
            groups: ['b', 'a'],
          },
        ],
        errors: [
          {
            data: {
              rightGroup: 'b',
              leftGroup: 'a',
              right: 'ba',
              left: 'aa',
            },
            messageId: 'unexpectedJSXPropsGroupOrder',
          },
        ],
        output: dedent`
          <Component
            ba
            bb
            ab
            aa
          />
        `,
        code: dedent`
          <Component
            ab
            aa
            ba
            bb
          />
        `,
      })
    })

    it('adds newlines between groups when newlinesBetween is always', async () => {
      await invalid({
        options: [
          {
            ...options,
            customGroups: [
              {
                elementNamePattern: '^a',
                groupName: 'a',
              },
              {
                elementNamePattern: '^b',
                groupName: 'b',
              },
            ],
            newlinesBetween: 'always',
            groups: ['b', 'a'],
          },
        ],
        errors: [
          {
            data: {
              right: 'a',
              left: 'b',
            },
            messageId: 'missedSpacingBetweenJSXPropsMembers',
          },
        ],
        output: dedent`
          <Component
            b

            a
          />
        `,
        code: dedent`
          <Component
            b
            a
          />
        `,
      })
    })
  })

  describe('misc', () => {
<<<<<<< HEAD
=======
    it('supports mixing predefined and custom groups', async () => {
      await valid({
        options: [
          {
            groups: [
              'multiline-prop',
              'shorthand-prop',
              'unknown',
              'myCustomGroup',
            ],
            customGroups: {
              myCustomGroup: 'x',
            },
          },
        ],
        code: dedent`
          let Component = () => (
            <Element
              a="aaa"
              b="bb"
              c="c"
            >
              Value
            </Element>
          )
        `,
      })
    })

>>>>>>> 19eb203c
    it('validates the JSON schema', async () => {
      await expect(
        validateRuleJsonSchema(rule.meta.schema),
      ).resolves.not.toThrow()
    })

    it('uses alphabetical ascending order by default', async () => {
      await valid(
        dedent`
          let Component = () => (
            <Element
              a="a"
              b="b"
              c="c"
            />
          )
        `,
      )

      await valid({
        code: dedent`
          const Component = (
            <Element
              link1="value"
              link10="value"
              link2="value"
            />
          )
        `,
        options: [{}],
      })
    })

    it('ignores elements without props', async () => {
      await valid(
        dedent`
          let Component = () => (
            <Element />
          )
        `,
      )
    })

    it('ignores elements with single prop', async () => {
      await valid(
        dedent`
          let Component = () => (
            <Element a="a" />
          )
        `,
      )
    })

    it.each([
      ['string pattern', 'Element'],
      ['array of patterns', ['noMatch', 'Element']],
      ['case-insensitive regex', { pattern: 'ELEMENT', flags: 'i' }],
      ['regex in array', ['noMatch', { pattern: 'ELEMENT', flags: 'i' }]],
    ])(
      'ignores jsx elements matching ignore pattern - %s',
      async (_description, ignorePattern) => {
        await valid({
          code: dedent`
            let Component = () => (
              <Element
                c="c"
                b="bb"
                a="aaa"
              />
            )
          `,
          options: [
            {
              ignorePattern,
            },
          ],
        })
      },
    )

    it('ignores props disabled with eslint-disable-next-line', async () => {
      await valid({
        code: dedent`
          <Element
            b="b"
            c="c"
            // eslint-disable-next-line
            a="a"
          />
        `,
      })
    })

    it('sorts props with eslint-disable-line comments', async () => {
      await invalid({
        errors: [
          {
            data: {
              right: 'b',
              left: 'c',
            },
            messageId: 'unexpectedJSXPropsOrder',
          },
        ],
        output: dedent`
          <Element
            b="b"
            c="c"
            a="a" // eslint-disable-line
          />
        `,
        code: dedent`
          <Element
            c="c"
            b="b"
            a="a" // eslint-disable-line
          />
        `,
        options: [{}],
      })
    })

    it('handles multiple eslint-disable-next-line comments', async () => {
      await invalid({
        errors: [
          {
            data: {
              right: 'c',
              left: 'd',
            },
            messageId: 'unexpectedJSXPropsOrder',
          },
          {
            data: {
              right: 'b',
              left: 'a',
            },
            messageId: 'unexpectedJSXPropsOrder',
          },
        ],
        output: dedent`
          <Element
            b="b"
            c="c"
            // eslint-disable-next-line
            a="a"
            d="d"
          />
        `,
        code: dedent`
          <Element
            d="d"
            c="c"
            // eslint-disable-next-line
            a="a"
            b="b"
          />
        `,
        options: [{}],
      })
    })

    it('handles block eslint-disable-next-line comments', async () => {
      await invalid({
        errors: [
          {
            data: {
              right: 'b',
              left: 'c',
            },
            messageId: 'unexpectedJSXPropsOrder',
          },
        ],
        output: dedent`
          <Element
            b="b"
            c="c"
            /* eslint-disable-next-line */
            a="a"
          />
        `,
        code: dedent`
          <Element
            c="c"
            b="b"
            /* eslint-disable-next-line */
            a="a"
          />
        `,
        options: [{}],
      })
    })

    it('handles inline block eslint-disable-line comments', async () => {
      await invalid({
        errors: [
          {
            data: {
              right: 'b',
              left: 'c',
            },
            messageId: 'unexpectedJSXPropsOrder',
          },
        ],
        output: dedent`
          <Element
            b="b"
            c="c"
            a="a" /* eslint-disable-line */
          />
        `,
        code: dedent`
          <Element
            c="c"
            b="b"
            a="a" /* eslint-disable-line */
          />
        `,
        options: [{}],
      })
    })

    it('sorts props around eslint-disable/enable block', async () => {
      await invalid({
        output: dedent`
          <Element
            a="a"
            d="d"
            /* eslint-disable */
            c="c"
            b="b"
            // Shouldn't move
            /* eslint-enable */
            e="e"
          />
        `,
        code: dedent`
          <Element
            d="d"
            e="e"
            /* eslint-disable */
            c="c"
            b="b"
            // Shouldn't move
            /* eslint-enable */
            a="a"
          />
        `,
        errors: [
          {
            data: {
              right: 'a',
              left: 'b',
            },
            messageId: 'unexpectedJSXPropsOrder',
          },
        ],
        options: [{}],
      })
    })

    it('handles rule-specific eslint-disable-next-line comments', async () => {
      await invalid({
        errors: [
          {
            data: {
              right: 'b',
              left: 'c',
            },
            messageId: 'unexpectedJSXPropsOrder',
          },
        ],
        output: dedent`
          <Element
            b="b"
            c="c"
            // eslint-disable-next-line rule-to-test/sort-jsx-props
            a="a"
          />
        `,
        code: dedent`
          <Element
            c="c"
            b="b"
            // eslint-disable-next-line rule-to-test/sort-jsx-props
            a="a"
          />
        `,
        options: [{}],
      })
    })

    it('handles rule-specific eslint-disable-line comments', async () => {
      await invalid({
        errors: [
          {
            data: {
              right: 'b',
              left: 'c',
            },
            messageId: 'unexpectedJSXPropsOrder',
          },
        ],
        output: dedent`
          <Element
            b="b"
            c="c"
            a="a" // eslint-disable-line rule-to-test/sort-jsx-props
          />
        `,
        code: dedent`
          <Element
            c="c"
            b="b"
            a="a" // eslint-disable-line rule-to-test/sort-jsx-props
          />
        `,
        options: [{}],
      })
    })

    it('handles rule-specific block eslint-disable-next-line comments', async () => {
      await invalid({
        output: dedent`
          <Element
            b="b"
            c="c"
            /* eslint-disable-next-line rule-to-test/sort-jsx-props */
            a="a"
          />
        `,
        errors: [
          {
            data: {
              right: 'b',
              left: 'c',
            },
            messageId: 'unexpectedJSXPropsOrder',
          },
        ],
        code: dedent`
          <Element
            c="c"
            b="b"
            /* eslint-disable-next-line rule-to-test/sort-jsx-props */
            a="a"
          />
        `,
        options: [{}],
      })
    })

    it('handles rule-specific inline block eslint-disable-line comments', async () => {
      await invalid({
        errors: [
          {
            data: {
              right: 'b',
              left: 'c',
            },
            messageId: 'unexpectedJSXPropsOrder',
          },
        ],
        output: dedent`
          <Element
            b="b"
            c="c"
            a="a" /* eslint-disable-line rule-to-test/sort-jsx-props */
          />
        `,
        code: dedent`
          <Element
            c="c"
            b="b"
            a="a" /* eslint-disable-line rule-to-test/sort-jsx-props */
          />
        `,
        options: [{}],
      })
    })

    it('sorts props around rule-specific eslint-disable/enable block', async () => {
      await invalid({
        output: dedent`
          <Element
            a="a"
            d="d"
            /* eslint-disable rule-to-test/sort-jsx-props */
            c="c"
            b="b"
            // Shouldn't move
            /* eslint-enable */
            e="e"
          />
        `,
        code: dedent`
          <Element
            d="d"
            e="e"
            /* eslint-disable rule-to-test/sort-jsx-props */
            c="c"
            b="b"
            // Shouldn't move
            /* eslint-enable */
            a="a"
          />
        `,
        errors: [
          {
            data: {
              right: 'a',
              left: 'b',
            },
            messageId: 'unexpectedJSXPropsOrder',
          },
        ],
        options: [{}],
      })
    })
  })
})<|MERGE_RESOLUTION|>--- conflicted
+++ resolved
@@ -4207,38 +4207,6 @@
   })
 
   describe('misc', () => {
-<<<<<<< HEAD
-=======
-    it('supports mixing predefined and custom groups', async () => {
-      await valid({
-        options: [
-          {
-            groups: [
-              'multiline-prop',
-              'shorthand-prop',
-              'unknown',
-              'myCustomGroup',
-            ],
-            customGroups: {
-              myCustomGroup: 'x',
-            },
-          },
-        ],
-        code: dedent`
-          let Component = () => (
-            <Element
-              a="aaa"
-              b="bb"
-              c="c"
-            >
-              Value
-            </Element>
-          )
-        `,
-      })
-    })
-
->>>>>>> 19eb203c
     it('validates the JSON schema', async () => {
       await expect(
         validateRuleJsonSchema(rule.meta.schema),
