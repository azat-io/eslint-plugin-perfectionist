import { createRuleTester } from 'eslint-vitest-rule-tester'
import typescriptParser from '@typescript-eslint/parser'
import { describe, expect, it } from 'vitest'
import dedent from 'dedent'

import { validateRuleJsonSchema } from '../utils/validate-rule-json-schema'
import { Alphabet } from '../../utils/alphabet'
import rule from '../../rules/sort-interfaces'

describe('sort-interfaces', () => {
  let { invalid, valid } = createRuleTester({
    parser: typescriptParser,
    name: 'sort-interfaces',
    rule,
  })

  describe('alphabetical', () => {
    let options = {
      type: 'alphabetical',
      order: 'asc',
    } as const

    it('sorts interface properties', async () => {
      await valid({
        code: dedent`
          interface Interface {
            a: string
          }
        `,
        options: [options],
      })

      await valid({
        code: dedent`
          interface Interface {
            a: string
            b: 'b1' | 'b2',
            c: string
          }
        `,
        options: [options],
      })

      await invalid({
        errors: [
          {
            data: {
              right: 'b',
              left: 'c',
            },
            messageId: 'unexpectedInterfacePropertiesOrder',
          },
        ],
        output: dedent`
          interface Interface {
            a: string
            b: 'b1' | 'b2',
            c: string
          }
        `,
        code: dedent`
          interface Interface {
            a: string
            c: string
            b: 'b1' | 'b2',
          }
        `,
        options: [options],
      })
    })

    it('works with ts index signature', async () => {
      await valid({
        code: dedent`
          interface Interface {
            [key in Object]: string
            a: 'a'
          }
        `,
        options: [options],
      })

      await invalid({
        errors: [
          {
            data: {
              right: '[key in Object]',
              left: 'a',
            },
            messageId: 'unexpectedInterfacePropertiesOrder',
          },
        ],
        output: dedent`
          interface Interface {
            [key in Object]: string
            a: 'a'
          }
        `,
        code: dedent`
          interface Interface {
            a: 'a'
            [key in Object]: string
          }
        `,
        options: [options],
      })
    })

    it('sorts multi-word keys by value', async () => {
      await valid({
        code: dedent`
          interface Interface {
            a: Value
            'b-b': string
            c: string
            'd-d': string
          }
        `,
        options: [options],
      })

      await invalid({
        errors: [
          {
            data: {
              left: 'b-b',
              right: 'a',
            },
            messageId: 'unexpectedInterfacePropertiesOrder',
          },
          {
            data: {
              left: 'd-d',
              right: 'c',
            },
            messageId: 'unexpectedInterfacePropertiesOrder',
          },
        ],
        output: dedent`
          interface Interface {
            a: Value
            'b-b': string
            c: string
            'd-d': string
          }
        `,
        code: dedent`
          interface Interface {
            'b-b': string
            a: Value
            'd-d': string
            c: string
          }
        `,
        options: [options],
      })
    })

    it('works with typescript index signature', async () => {
      await valid({
        code: dedent`
          interface Interface {
            [key: string]: string
            a: string
            b: string
          }
        `,
        options: [options],
      })

      await invalid({
        errors: [
          {
            data: {
              right: '[key: string]',
              left: 'a',
            },
            messageId: 'unexpectedInterfacePropertiesOrder',
          },
        ],
        output: dedent`
          interface Interface {
            [key: string]: string
            a: string
            b: string
          }
        `,
        code: dedent`
          interface Interface {
            a: string
            [key: string]: string
            b: string
          }
        `,
        options: [options],
      })
    })

    it('works with method and construct signatures', async () => {
      await valid({
        code: dedent`
          interface Interface {
            a: number
            b: () => void
            c(): number
            d: string
            e()
          }
        `,
        options: [options],
      })

      await invalid({
        errors: [
          {
            data: {
              right: 'a',
              left: 'c',
            },
            messageId: 'unexpectedInterfacePropertiesOrder',
          },
          {
            data: {
              right: 'd',
              left: 'e',
            },
            messageId: 'unexpectedInterfacePropertiesOrder',
          },
        ],
        output: dedent`
          interface Interface {
            a: number
            b: () => void
            c(): number
            d: string
            e()
          }
        `,
        code: dedent`
          interface Interface {
            c(): number
            a: number
            b: () => void
            e()
            d: string
          }
        `,
        options: [options],
      })
    })

    it('works with empty properties with empty values', async () => {
      await valid({
        code: dedent`
          interface Interface {
            [...other]
            [d in D]
            [v in V]?
            a: 10 | 20 | 30
            b: string
          }
        `,
        options: [options],
      })

      await invalid({
        errors: [
          {
            data: {
              right: '[...other]',
              left: 'a',
            },
            messageId: 'unexpectedInterfacePropertiesOrder',
          },
          {
            data: {
              right: '[v in V]',
              left: 'b',
            },
            messageId: 'unexpectedInterfacePropertiesOrder',
          },
        ],
        output: dedent`
          interface Interface {
            [...other]
            [d in D]
            [v in V]?
            a: 10 | 20 | 30
            b: string
          }
        `,
        code: dedent`
          interface Interface {
            [d in D]
            a: 10 | 20 | 30
            [...other]
            b: string
            [v in V]?
          }
        `,
        options: [options],
      })
    })

    it('does not break interface docs', async () => {
      await invalid({
        errors: [
          {
            data: {
              right: 'a',
              left: 'b',
            },
            messageId: 'unexpectedInterfacePropertiesOrder',
          },
          {
            data: {
              right: 'c',
              left: 'd',
            },
            messageId: 'unexpectedInterfacePropertiesOrder',
          },
        ],
        output: dedent`
          interface Interface {
            /**
             * Comment A
             */
            a: string
            /**
             * Comment B
             */
            b: Array
            /* Comment C */
            c: string | number
            // Comment D
            d: string
          }
        `,
        code: dedent`
          interface Interface {
            /**
             * Comment B
             */
            b: Array
            /**
             * Comment A
             */
            a: string
            // Comment D
            d: string
            /* Comment C */
            c: string | number
          }
        `,
        options: [options],
      })
    })

    it('sorts interfaces with comments on the same line', async () => {
      await invalid({
        errors: [
          {
            data: {
              right: 'a',
              left: 'b',
            },
            messageId: 'unexpectedInterfacePropertiesOrder',
          },
        ],
        output: dedent`
          interface Interface {
            a: string | number // Comment A
            b: string // Comment B
          }
        `,
        code: dedent`
          interface Interface {
            b: string // Comment B
            a: string | number // Comment A
          }
        `,
        options: [options],
      })
    })

    it('sorts interfaces with semi and comments on the same line', async () => {
      await invalid({
        errors: [
          {
            data: {
              right: 'a',
              left: 'b',
            },
            messageId: 'unexpectedInterfacePropertiesOrder',
          },
        ],
        output: dedent`
          interface Interface {
            a: 'aaa'; // Comment A
            b: 'b'; // Comment B
          }
        `,
        code: dedent`
          interface Interface {
            b: 'b'; // Comment B
            a: 'aaa'; // Comment A
          }
        `,
        options: [options],
      })
    })

    it('does not sort call signature declarations', async () => {
      await valid({
        code: dedent`
          interface Interface {
            <Parameters extends Record<string, number | string>>(
              input: AFunction<[Parameters], string>
            ): Alternatives<Parameters>
            <A extends CountA>(input: Input): AFunction<
              [number],
              A[keyof A]
            >
          }
        `,
        options: [options],
      })
    })

    it('does not sort constructor declarations', async () => {
      await valid({
        code: dedent`
          interface Interface {
            new (value: number | string): number;
            new (value: number): unknown;
          }
        `,
        options: [options],
      })

      await valid({
        code: dedent`
          interface Interface {
            new (value: number): unknown;
            new (value: number | string): number;
          }
        `,
        options: [options],
      })
    })

    it('sorts complex predefined groups', async () => {
      await invalid({
        errors: [
          {
            data: {
              leftGroup: 'required-property',
              rightGroup: 'index-signature',
              right: '[key: string]',
              left: 'a',
            },
            messageId: 'unexpectedInterfacePropertiesGroupOrder',
          },
          {
            data: {
              rightGroup: 'optional-multiline-member',
              leftGroup: 'index-signature',
              left: '[key: string]',
              right: 'b',
            },
            messageId: 'unexpectedInterfacePropertiesGroupOrder',
          },
          {
            data: {
              leftGroup: 'optional-multiline-member',
              rightGroup: 'required-method',
              right: 'c',
              left: 'b',
            },
            messageId: 'unexpectedInterfacePropertiesGroupOrder',
          },
        ],
        options: [
          {
            ...options,
            groups: [
              'unknown',
              'required-method',
              'optional-multiline-member',
              'index-signature',
              'required-property',
            ],
          },
        ],
        output: dedent`
          interface Interface {
            c(): void
            b?: {
              property: string;
            }
            [key: string]: string;
            a: string
          }
        `,
        code: dedent`
          interface Interface {
            a: string
            [key: string]: string;
            b?: {
              property: string;
            }
            c(): void
          }
        `,
      })
    })

    it('prioritize selectors over modifiers quantity', async () => {
      await invalid({
        errors: [
          {
            data: {
              leftGroup: 'required-property',
              rightGroup: 'method',
              left: 'property',
              right: 'method',
            },
            messageId: 'unexpectedInterfacePropertiesGroupOrder',
          },
        ],
        output: dedent`
          interface Interface {
            method(): void
            property: string
          }
        `,
        code: dedent`
          interface Interface {
            property: string
            method(): void
          }
        `,
        options: [
          {
            ...options,
            groups: ['method', 'required-property'],
          },
        ],
      })
    })

    it('prioritizes index-signature over member', async () => {
      await invalid({
        errors: [
          {
            data: {
              rightGroup: 'index-signature',
              right: '[key: string]',
              leftGroup: 'member',
              left: 'member',
            },
            messageId: 'unexpectedInterfacePropertiesGroupOrder',
          },
        ],
        output: dedent`
          interface Interface {
            [key: string]: string;
            member: 'something';
          }
        `,
        code: dedent`
          interface Interface {
            member: 'something';
            [key: string]: string;
          }
        `,
        options: [
          {
            ...options,
            groups: ['index-signature', 'member'],
          },
        ],
      })
    })

    it('prioritizes method over member', async () => {
      await invalid({
        errors: [
          {
            data: {
              rightGroup: 'method',
              leftGroup: 'member',
              right: 'method',
              left: 'member',
            },
            messageId: 'unexpectedInterfacePropertiesGroupOrder',
          },
        ],
        output: dedent`
          interface Interface {
            method(): string
            member: 'something'
          }
        `,
        code: dedent`
          interface Interface {
            member: 'something'
            method(): string
          }
        `,
        options: [
          {
            ...options,
            groups: ['method', 'member'],
          },
        ],
      })
    })

    it('prioritizes property over member', async () => {
      await invalid({
        errors: [
          {
            data: {
              rightGroup: 'property',
              leftGroup: 'member',
              right: 'property',
              left: 'method',
            },
            messageId: 'unexpectedInterfacePropertiesGroupOrder',
          },
        ],
        output: dedent`
          interface Interface {
            property: string
            method(): string
          }
        `,
        code: dedent`
          interface Interface {
            method(): string
            property: string
          }
        `,
        options: [
          {
            ...options,
            groups: ['property', 'member'],
          },
        ],
      })
    })

    it('prioritizes multiline over optional', async () => {
      await invalid({
        errors: [
          {
            data: {
              rightGroup: 'multiline-property',
              leftGroup: 'optional-property',
              right: 'multilineProperty',
              left: 'optionalProperty',
            },
            messageId: 'unexpectedInterfacePropertiesGroupOrder',
          },
        ],
        output: dedent`
          interface Interface {
            multilineProperty: {
              a: string
            }
            optionalProperty?: string
          }
        `,
        code: dedent`
          interface Interface {
            optionalProperty?: string
            multilineProperty: {
              a: string
            }
          }
        `,
        options: [
          {
            ...options,
            groups: ['multiline-property', 'optional-property'],
          },
        ],
      })
    })

    it('prioritizes multiline over required', async () => {
      await invalid({
        errors: [
          {
            data: {
              rightGroup: 'multiline-property',
              leftGroup: 'required-property',
              right: 'multilineProperty',
              left: 'requiredProperty',
            },
            messageId: 'unexpectedInterfacePropertiesGroupOrder',
          },
        ],
        output: dedent`
          interface Interface {
            multilineProperty: {
              a: string
            }
            requiredProperty: string
          }
        `,
        code: dedent`
          interface Interface {
            requiredProperty: string
            multilineProperty: {
              a: string
            }
          }
        `,
        options: [
          {
            ...options,
            groups: ['multiline-property', 'required-property'],
          },
        ],
      })
    })

<<<<<<< HEAD
=======
    it('allows to set groups for sorting', async () => {
      await valid({
        code: dedent`
          interface Interface {
            g: 'g'
            d: {
              e: 'e'
              f: 'f'
            }
            a: 'aaa'
            b: 'bb'
            c: 'c'
          }
        `,
        options: [
          {
            ...options,
            customGroups: {
              g: 'g',
            },
            groups: ['g', 'multiline-member', 'unknown'],
          },
        ],
      })

      await invalid({
        errors: [
          {
            data: {
              rightGroup: 'multiline-member',
              leftGroup: 'unknown',
              right: 'd',
              left: 'c',
            },
            messageId: 'unexpectedInterfacePropertiesGroupOrder',
          },
          {
            data: {
              leftGroup: 'multiline-member',
              rightGroup: 'g',
              right: 'g',
              left: 'd',
            },
            messageId: 'unexpectedInterfacePropertiesGroupOrder',
          },
        ],
        output: dedent`
          interface Interface {
            g: 'g'
            d: {
              e: 'e'
              f: 'f'
            }
            a: 'aaa'
            b: 'bb'
            c: 'c'
          }
        `,
        code: dedent`
          interface Interface {
            a: 'aaa'
            b: 'bb'
            c: 'c'
            d: {
              e: 'e'
              f: 'f'
            }
            g: 'g'
          }
        `,
        options: [
          {
            ...options,
            customGroups: {
              g: 'g',
            },
            groups: ['g', 'multiline-member', 'unknown'],
          },
        ],
      })
    })

>>>>>>> 19eb203c
    it('filters on selector and modifiers', async () => {
      await invalid({
        options: [
          {
            customGroups: [
              {
                groupName: 'unusedCustomGroup',
                modifiers: ['optional'],
                selector: 'method',
              },
              {
                groupName: 'optionalPropertyGroup',
                modifiers: ['optional'],
                selector: 'property',
              },
              {
                groupName: 'propertyGroup',
                selector: 'property',
              },
            ],
            groups: ['propertyGroup', 'optionalPropertyGroup'],
          },
        ],
        errors: [
          {
            data: {
              leftGroup: 'optionalPropertyGroup',
              rightGroup: 'propertyGroup',
              right: 'c',
              left: 'b',
            },
            messageId: 'unexpectedInterfacePropertiesGroupOrder',
          },
        ],
        output: dedent`
          interface Interface {
            c: string
            a?: string
            b?: string
          }
        `,
        code: dedent`
          interface Interface {
            a?: string
            b?: string
            c: string
          }
        `,
      })
    })

    it.each([
      ['string pattern', 'hello'],
      ['array with string pattern', ['noMatch', 'hello']],
      ['case-insensitive regex', { pattern: 'HELLO', flags: 'i' }],
      ['array with regex', ['noMatch', { pattern: 'HELLO', flags: 'i' }]],
    ])(
      'filters on elementNamePattern - %s',
      async (_description, elementNamePattern) => {
        await invalid({
          options: [
            {
              customGroups: [
                {
                  groupName: 'propertiesStartingWithHello',
                  selector: 'property',
                  elementNamePattern,
                },
              ],
              groups: ['propertiesStartingWithHello', 'unknown'],
            },
          ],
          errors: [
            {
              data: {
                rightGroup: 'propertiesStartingWithHello',
                right: 'helloProperty',
                leftGroup: 'unknown',
                left: 'method',
              },
              messageId: 'unexpectedInterfacePropertiesGroupOrder',
            },
          ],
          output: dedent`
            interface Interface {
              helloProperty: string
              a: string
              b: string
              method(): void
            }
          `,
          code: dedent`
            interface Interface {
              a: string
              b: string
              method(): void
              helloProperty: string
            }
          `,
        })
      },
    )

    it.each([
      ['string pattern', 'Date'],
      ['array with string pattern', ['noMatch', 'Date']],
      ['case-insensitive regex', { pattern: 'DATE', flags: 'i' }],
      ['array with regex', ['noMatch', { pattern: 'DATE', flags: 'i' }]],
    ])(
      'filters on elementValuePattern - %s',
      async (_description, dateElementValuePattern) => {
        await invalid({
          options: [
            {
              customGroups: [
                {
                  elementValuePattern: dateElementValuePattern,
                  groupName: 'date',
                },
                {
                  elementValuePattern: 'number',
                  groupName: 'number',
                },
              ],
              groups: ['number', 'date', 'unknown'],
            },
          ],
          errors: [
            {
              data: {
                rightGroup: 'number',
                leftGroup: 'date',
                right: 'z',
                left: 'y',
              },
              messageId: 'unexpectedInterfacePropertiesGroupOrder',
            },
          ],
          output: dedent`
            interface Interface {
              a: number
              z: number
              b: Date
              y: Date
              c(): string
            }
          `,
          code: dedent`
            interface Interface {
              a: number
              b: Date
              y: Date
              z: number
              c(): string
            }
          `,
        })
      },
    )

    it('sorts custom groups by overriding type and order', async () => {
      await invalid({
        errors: [
          {
            data: {
              right: 'bb',
              left: 'a',
            },
            messageId: 'unexpectedInterfacePropertiesOrder',
          },
          {
            data: {
              right: 'ccc',
              left: 'bb',
            },
            messageId: 'unexpectedInterfacePropertiesOrder',
          },
          {
            data: {
              right: 'dddd',
              left: 'ccc',
            },
            messageId: 'unexpectedInterfacePropertiesOrder',
          },
          {
            data: {
              rightGroup: 'reversedPropertiesByLineLength',
              leftGroup: 'unknown',
              left: 'method',
              right: 'eee',
            },
            messageId: 'unexpectedInterfacePropertiesGroupOrder',
          },
        ],
        options: [
          {
            customGroups: [
              {
                groupName: 'reversedPropertiesByLineLength',
                selector: 'property',
                type: 'line-length',
                order: 'desc',
              },
            ],
            groups: ['reversedPropertiesByLineLength', 'unknown'],
            type: 'alphabetical',
            order: 'asc',
          },
        ],
        output: dedent`
          interface Interface {
            dddd: string
            ccc: string
            eee: string
            bb: string
            ff: string
            a: string
            g: string
            anotherMethod(): void
            method(): void
            yetAnotherMethod(): void
          }
        `,
        code: dedent`
          interface Interface {
            a: string
            bb: string
            ccc: string
            dddd: string
            method(): void
            eee: string
            ff: string
            g: string
            anotherMethod(): void
            yetAnotherMethod(): void
          }
        `,
      })
    })

    it('sorts custom groups by overriding fallbackSort', async () => {
      await invalid({
        options: [
          {
            customGroups: [
              {
                fallbackSort: {
                  type: 'alphabetical',
                  order: 'asc',
                },
                elementNamePattern: '^foo',
                type: 'line-length',
                groupName: 'foo',
                order: 'desc',
              },
            ],
            type: 'alphabetical',
            groups: ['foo'],
            order: 'asc',
          },
        ],
        errors: [
          {
            data: {
              right: 'fooBar',
              left: 'fooZar',
            },
            messageId: 'unexpectedInterfacePropertiesOrder',
          },
        ],
        output: dedent`
          interface Interface {
            fooBar: string
            fooZar: string
          }
        `,
        code: dedent`
          interface Interface {
            fooZar: string
            fooBar: string
          }
        `,
      })

      await invalid({
        options: [
          {
            customGroups: [
              {
                fallbackSort: {
                  type: 'alphabetical',
                  sortBy: 'value',
                },
                elementValuePattern: '^foo',
                type: 'line-length',
                groupName: 'foo',
              },
            ],
            type: 'alphabetical',
            groups: ['foo'],
            order: 'asc',
          },
        ],
        errors: [
          {
            data: {
              right: 'b',
              left: 'a',
            },
            messageId: 'unexpectedInterfacePropertiesOrder',
          },
        ],
        output: dedent`
          interface Interface {
            b: fooBar
            a: fooZar
          }
        `,
        code: dedent`
          interface Interface {
            a: fooZar
            b: fooBar
          }
        `,
      })
    })

    it('sorts custom groups by overriding sortBy', async () => {
      await invalid({
        errors: [
          {
            data: {
              rightGroup: 'fooElementsSortedByValue',
              leftGroup: 'unknown',
              right: 'fooC',
              left: 'z',
            },
            messageId: 'unexpectedInterfacePropertiesGroupOrder',
          },
          {
            data: {
              right: 'fooA',
              left: 'fooB',
            },
            messageId: 'unexpectedInterfacePropertiesOrder',
          },
          {
            data: {
              rightGroup: 'fooElementsSortedByValue',
              leftGroup: 'unknown',
              right: 'fooMethod',
              left: 'a',
            },
            messageId: 'unexpectedInterfacePropertiesGroupOrder',
          },
        ],
        options: [
          {
            customGroups: [
              {
                groupName: 'fooElementsSortedByValue',
                elementNamePattern: '^foo',
                sortBy: 'value',
              },
            ],
            groups: ['fooElementsSortedByValue', 'unknown'],
            type: 'alphabetical',
            order: 'asc',
          },
        ],
        output: dedent`
          interface Interface {
            fooA: Date
            fooC: number
            fooB: string
            fooMethod(): void
            a: string
            z: boolean
          }
        `,
        code: dedent`
          interface Interface {
            z: boolean
            fooC: number
            fooB: string
            fooA: Date
            a: string
            fooMethod(): void
          }
        `,
      })
    })

    it('does not sort custom groups with unsorted type', async () => {
      await invalid({
        options: [
          {
            customGroups: [
              {
                groupName: 'unsortedProperties',
                selector: 'property',
                type: 'unsorted',
              },
            ],
            groups: ['unsortedProperties', 'unknown'],
          },
        ],
        errors: [
          {
            data: {
              rightGroup: 'unsortedProperties',
              leftGroup: 'unknown',
              left: 'method',
              right: 'c',
            },
            messageId: 'unexpectedInterfacePropertiesGroupOrder',
          },
        ],
        output: dedent`
          interface Interface {
            b
            a
            d
            e
            c
            method(): void
          }
        `,
        code: dedent`
          interface Interface {
            b
            a
            d
            e
            method(): void
            c
          }
        `,
      })
    })

    it('sorts custom group blocks', async () => {
      await invalid({
        options: [
          {
            customGroups: [
              {
                anyOf: [
                  {
                    modifiers: ['required'],
                    selector: 'property',
                  },
                  {
                    modifiers: ['optional'],
                    selector: 'method',
                  },
                ],
                groupName: 'requiredPropertiesAndOptionalMethods',
              },
            ],
            groups: [
              ['requiredPropertiesAndOptionalMethods', 'index-signature'],
              'unknown',
            ],
          },
        ],
        errors: [
          {
            data: {
              rightGroup: 'requiredPropertiesAndOptionalMethods',
              leftGroup: 'unknown',
              right: 'd',
              left: 'c',
            },
            messageId: 'unexpectedInterfacePropertiesGroupOrder',
          },
          {
            data: {
              right: '[key: string]',
              left: 'e',
            },
            messageId: 'unexpectedInterfacePropertiesOrder',
          },
        ],
        output: dedent`
          interface Interface {
            [key: string]: string
            a: string
            d?: () => void
            e: string
            b(): void
            c?: string
          }
        `,
        code: dedent`
          interface Interface {
            a: string
            b(): void
            c?: string
            d?: () => void
            e: string
            [key: string]: string
          }
        `,
      })
    })

    it('allows to use regex for element names in custom groups', async () => {
      await valid({
        options: [
          {
            customGroups: [
              {
                elementNamePattern: '^(?!.*Foo).*$',
                groupName: 'elementsWithoutFoo',
              },
            ],
            groups: ['unknown', 'elementsWithoutFoo'],
            type: 'alphabetical',
          },
        ],
        code: dedent`
          interface Interface {
            iHaveFooInMyName: string
            meTooIHaveFoo: string
            a: string
            b: string
          }
        `,
      })
    })

    it.each([
      ['always', 'always'],
      ['1', 1],
    ] as const)(
      'allows to use newlinesInside: %s',
      async (_description, newlinesInside) => {
        await invalid({
          options: [
            {
              customGroups: [
                {
                  selector: 'property',
                  groupName: 'group1',
                  newlinesInside,
                },
              ],
              groups: ['group1'],
            },
          ],
          errors: [
            {
              data: {
                right: 'b',
                left: 'a',
              },
              messageId: 'missedSpacingBetweenInterfaceMembers',
            },
          ],
          output: dedent`
            interface Interface {
              a

              b
            }
          `,
          code: dedent`
            interface Interface {
              a
              b
            }
          `,
        })
      },
    )

    it.each([
      ['never', 'never'],
      ['0', 0],
    ] as const)(
      'allows to use newlinesInside: %s',
      async (_description, newlinesInside) => {
        await invalid({
          options: [
            {
              customGroups: [
                {
                  selector: 'property',
                  groupName: 'group1',
                  newlinesInside,
                },
              ],
              type: 'alphabetical',
              groups: ['group1'],
            },
          ],
          errors: [
            {
              data: {
                right: 'b',
                left: 'a',
              },
              messageId: 'extraSpacingBetweenInterfaceMembers',
            },
          ],
          output: dedent`
            interface Interface {
              a
              b
            }
          `,
          code: dedent`
            interface Interface {
              a

              b
            }
          `,
        })
      },
    )

    it('allows to use new line as partition', async () => {
      await valid({
        code: dedent`
          interface Interface {
            e: 'eee'
            f: 'ff'
            g: 'g'

            a: 'aaa'

            b?: 'bbb'
            c: 'cc'
            d: 'd'
          }
        `,
        options: [
          {
            ...options,
            partitionByNewLine: true,
          },
        ],
      })

      await invalid({
        errors: [
          {
            data: {
              right: 'e',
              left: 'f',
            },
            messageId: 'unexpectedInterfacePropertiesOrder',
          },
          {
            data: {
              right: 'c',
              left: 'd',
            },
            messageId: 'unexpectedInterfacePropertiesOrder',
          },
        ],
        output: dedent`
          interface Interface {
            e: 'eee'
            f: 'ff'
            g: 'g'

            a: 'aaa'

            b?: 'bbb'
            c: 'cc'
            d: 'd'
          }
        `,
        code: dedent`
          interface Interface {
            f: 'ff'
            e: 'eee'
            g: 'g'

            a: 'aaa'

            b?: 'bbb'
            d: 'd'
            c: 'cc'
          }
        `,
        options: [
          {
            ...options,
            partitionByNewLine: true,
          },
        ],
      })
    })

    it('allows to use partition comments', async () => {
      await invalid({
        output: dedent`
          interface MyInterface {
            // Part: A
            // Not partition comment
            bbb: string;
            cc: string;
            d: string;
            // Part: B
            aaaa: string;
            e: string;
            // Part: C
            // Not partition comment
            fff: string;
            'gg': string;
          }
        `,
        code: dedent`
          interface MyInterface {
            // Part: A
            cc: string;
            d: string;
            // Not partition comment
            bbb: string;
            // Part: B
            aaaa: string;
            e: string;
            // Part: C
            'gg': string;
            // Not partition comment
            fff: string;
          }
        `,
        errors: [
          {
            data: {
              right: 'bbb',
              left: 'd',
            },
            messageId: 'unexpectedInterfacePropertiesOrder',
          },
          {
            data: {
              right: 'fff',
              left: 'gg',
            },
            messageId: 'unexpectedInterfacePropertiesOrder',
          },
        ],
        options: [
          {
            ...options,
            partitionByComment: '^Part',
          },
        ],
      })
    })

    it('allows to use all comments as parts', async () => {
      await valid({
        code: dedent`
          interface MyInterface {
            // Comment
            bb: string;
            // Other comment
            a: string;
          }
        `,
        options: [
          {
            ...options,
            partitionByComment: true,
          },
        ],
      })
    })

    it('allows to use multiple partition comments', async () => {
      await invalid({
        output: dedent`
          interface MyInterface {
            /* Partition Comment */
            // Part: A
            d: string;
            // Part: B
            aaa: string;
            bb: string;
            c: string;
            /* Other */
            e: string;
          }
        `,
        code: dedent`
          interface MyInterface {
            /* Partition Comment */
            // Part: A
            d: string;
            // Part: B
            aaa: string;
            c: string;
            bb: string;
            /* Other */
            e: string;
          }
        `,
        errors: [
          {
            data: {
              right: 'bb',
              left: 'c',
            },
            messageId: 'unexpectedInterfacePropertiesOrder',
          },
        ],
        options: [
          {
            ...options,
            partitionByComment: ['Partition Comment', 'Part:', 'Other'],
          },
        ],
      })
    })

    it('allows to use regex for partition comments', async () => {
      await valid({
        code: dedent`
          interface MyInterface {
            e: string,
            f: string,
            // I am a partition comment because I don't have f o o
            a: string,
            b: string,
          }
        `,
        options: [
          {
            ...options,
            partitionByComment: ['^(?!.*foo).*$'],
          },
        ],
      })
    })

    it('allows to trim special characters', async () => {
      await valid({
        code: dedent`
          interface MyInterface {
            _a: string
            b: string
            _c: string
          }
        `,
        options: [
          {
            ...options,
            specialCharacters: 'trim',
          },
        ],
      })
    })

    it('ignores block comments when using line partition', async () => {
      await invalid({
        errors: [
          {
            data: {
              right: 'a',
              left: 'b',
            },
            messageId: 'unexpectedInterfacePropertiesOrder',
          },
        ],
        options: [
          {
            ...options,
            partitionByComment: {
              line: true,
            },
          },
        ],
        output: dedent`
          interface Interface {
            /* Comment */
            a: string
            b: string
          }
        `,
        code: dedent`
          interface Interface {
            b: string
            /* Comment */
            a: string
          }
        `,
      })
    })

    it('allows to use all line comments as parts', async () => {
      await valid({
        options: [
          {
            ...options,
            partitionByComment: {
              line: true,
            },
          },
        ],
        code: dedent`
          interface Interface {
            b: string
            // Comment
            a: string
          }
        `,
      })
    })

    it('allows to use multiple line partition comments', async () => {
      await valid({
        code: dedent`
          interface Interface {
            c: string
            // b
            b: string
            // a
            a: string
          }
        `,
        options: [
          {
            ...options,
            partitionByComment: {
              line: ['a', 'b'],
            },
          },
        ],
      })
    })

    it('allows to use regex for line partition comments', async () => {
      await valid({
        code: dedent`
          interface Interface {
            b: string
            // I am a partition comment because I don't have f o o
            a: string
          }
        `,
        options: [
          {
            ...options,
            partitionByComment: {
              line: ['^(?!.*foo).*$'],
            },
          },
        ],
      })
    })

    it('ignores line comments when using block partition', async () => {
      await invalid({
        errors: [
          {
            data: {
              right: 'a',
              left: 'b',
            },
            messageId: 'unexpectedInterfacePropertiesOrder',
          },
        ],
        options: [
          {
            ...options,
            partitionByComment: {
              block: true,
            },
          },
        ],
        output: dedent`
          interface Interface {
            // Comment
            a: string
            b: string
          }
        `,
        code: dedent`
          interface Interface {
            b: string
            // Comment
            a: string
          }
        `,
      })
    })

    it('allows to use all block comments as parts', async () => {
      await valid({
        options: [
          {
            ...options,
            partitionByComment: {
              block: true,
            },
          },
        ],
        code: dedent`
          interface Interface {
            b: string
            /* Comment */
            a: string
          }
        `,
      })
    })

    it('allows to use multiple block partition comments', async () => {
      await valid({
        code: dedent`
          interface Interface {
            c: string
            /* b */
            b: string
            /* a */
            a: string
          }
        `,
        options: [
          {
            ...options,
            partitionByComment: {
              block: ['a', 'b'],
            },
          },
        ],
      })
    })

    it('allows to use regex for block partition comments', async () => {
      await valid({
        code: dedent`
          interface Interface {
            b: string
            /* I am a partition comment because I don't have f o o */
            a: string
          }
        `,
        options: [
          {
            ...options,
            partitionByComment: {
              block: ['^(?!.*foo).*$'],
            },
          },
        ],
      })
    })

    it('allows to remove special characters', async () => {
      await valid({
        code: dedent`
          interface MyInterface {
            ab: string
            a_c: string
          }
        `,
        options: [
          {
            ...options,
            specialCharacters: 'remove',
          },
        ],
      })
    })

    it('allows to use locale', async () => {
      await valid({
        code: dedent`
          interface MyInterface {
            你好: string
            世界: string
            a: string
            A: string
            b: string
            B: string
          }
        `,
        options: [{ ...options, locales: 'zh-CN' }],
      })
    })

    it('allows to use method group', async () => {
      await valid({
        code: dedent`
          interface Interface {
            b(): void
            c: (((v: false) => 'false') | ((v: true) => 'true')) & ((v: any) => any)
            a: string
            d: string
          }
        `,
        options: [
          {
            ...options,
            groups: ['method', 'unknown'],
          },
        ],
      })
    })

    it.each([
      ['never', 'never'],
      ['0', 0],
    ] as const)(
      'removes newlines when newlinesBetween is %s',
      async (_description, newlinesBetween) => {
        await invalid({
          errors: [
            {
              data: {
                right: 'y',
                left: 'a',
              },
              messageId: 'extraSpacingBetweenInterfaceMembers',
            },
            {
              data: {
                right: 'b',
                left: 'z',
              },
              messageId: 'unexpectedInterfacePropertiesOrder',
            },
            {
              data: {
                right: 'b',
                left: 'z',
              },
              messageId: 'extraSpacingBetweenInterfaceMembers',
            },
          ],
          code: dedent`
            interface Interface {
              a: () => null,


             y: "y",
            z: "z",

                b: "b",
            }
          `,
          output: dedent`
            interface Interface {
              a: () => null,
             b: "b",
            y: "y",
                z: "z",
            }
          `,
          options: [
            {
              ...options,
              groups: ['method', 'unknown'],
              newlinesBetween,
            },
          ],
        })
      },
    )

    it('handles newlinesBetween between consecutive groups', async () => {
      await invalid({
        options: [
          {
            ...options,
            customGroups: [
              { elementNamePattern: 'a', groupName: 'a' },
              { elementNamePattern: 'b', groupName: 'b' },
              { elementNamePattern: 'c', groupName: 'c' },
              { elementNamePattern: 'd', groupName: 'd' },
              { elementNamePattern: 'e', groupName: 'e' },
            ],
            groups: [
              'a',
              { newlinesBetween: 'always' },
              'b',
              { newlinesBetween: 'always' },
              'c',
              { newlinesBetween: 'never' },
              'd',
              { newlinesBetween: 'ignore' },
              'e',
            ],
            newlinesBetween: 'always',
          },
        ],
        errors: [
          {
            data: {
              right: 'b',
              left: 'a',
            },
            messageId: 'missedSpacingBetweenInterfaceMembers',
          },
          {
            data: {
              right: 'c',
              left: 'b',
            },
            messageId: 'extraSpacingBetweenInterfaceMembers',
          },
          {
            data: {
              right: 'd',
              left: 'c',
            },
            messageId: 'extraSpacingBetweenInterfaceMembers',
          },
        ],
        output: dedent`
          interface Interface {
            a: string

            b: string

            c: string
            d: string


            e: string
          }
        `,
        code: dedent`
          interface Interface {
            a: string
            b: string


            c: string

            d: string


            e: string
          }
        `,
      })
    })

    it.each([
      [2, 'never'],
      [2, 0],
      [2, 'ignore'],
      ['never', 2],
      [0, 2],
      ['ignore', 2],
    ] as const)(
      'enforces newlines when global option is %s and group option is %s',
      async (globalNewlinesBetween, groupNewlinesBetween) => {
        await invalid({
          options: [
            {
              ...options,
              customGroups: [
                { elementNamePattern: 'a', groupName: 'a' },
                { elementNamePattern: 'b', groupName: 'b' },
                { groupName: 'unusedGroup', elementNamePattern: 'X' },
              ],
              groups: [
                'a',
                'unusedGroup',
                { newlinesBetween: groupNewlinesBetween },
                'b',
              ],
              newlinesBetween: globalNewlinesBetween,
            },
          ],
          errors: [
            {
              data: {
                right: 'b',
                left: 'a',
              },
              messageId: 'missedSpacingBetweenInterfaceMembers',
            },
          ],
          output: dedent`
            interface Interface {
              a: string


              b: string
            }
          `,
          code: dedent`
            interface Interface {
              a: string
              b: string
            }
          `,
        })
      },
    )

    it.each(['always', 2, 'ignore', 'never', 0] as const)(
      'enforces no newline when global option is %s and newlinesBetween: never exists between all groups',
      async globalNewlinesBetween => {
        await invalid({
          options: [
            {
              ...options,
              customGroups: [
                { elementNamePattern: 'a', groupName: 'a' },
                { elementNamePattern: 'b', groupName: 'b' },
                { elementNamePattern: 'c', groupName: 'c' },
                { groupName: 'unusedGroup', elementNamePattern: 'X' },
              ],
              groups: [
                'a',
                { newlinesBetween: 'never' },
                'unusedGroup',
                { newlinesBetween: 'never' },
                'b',
                { newlinesBetween: 'always' },
                'c',
              ],
              newlinesBetween: globalNewlinesBetween,
            },
          ],
          errors: [
            {
              data: {
                right: 'b',
                left: 'a',
              },
              messageId: 'extraSpacingBetweenInterfaceMembers',
            },
          ],
          output: dedent`
            interface Interface {
              a: string
              b: string
            }
          `,
          code: dedent`
            interface Interface {
              a: string

              b: string
            }
          `,
        })
      },
    )

    it.each([
      ['ignore', 'never'],
      ['ignore', 0],
      ['never', 'ignore'],
      [0, 'ignore'],
    ] as const)(
      'does not enforce newline when global option is %s and group option is %s',
      async (globalNewlinesBetween, groupNewlinesBetween) => {
        await valid({
          options: [
            {
              ...options,
              customGroups: [
                { elementNamePattern: 'a', groupName: 'a' },
                { elementNamePattern: 'b', groupName: 'b' },
                { groupName: 'unusedGroup', elementNamePattern: 'X' },
              ],
              groups: [
                'a',
                'unusedGroup',
                { newlinesBetween: groupNewlinesBetween },
                'b',
              ],
              newlinesBetween: globalNewlinesBetween,
            },
          ],
          code: dedent`
            interface Interface {
              a: string

              b: string
            }
          `,
        })

        await valid({
          options: [
            {
              ...options,
              customGroups: [
                { elementNamePattern: 'a', groupName: 'a' },
                { elementNamePattern: 'b', groupName: 'b' },
                { groupName: 'unusedGroup', elementNamePattern: 'X' },
              ],
              groups: [
                'a',
                'unusedGroup',
                { newlinesBetween: groupNewlinesBetween },
                'b',
              ],
              newlinesBetween: globalNewlinesBetween,
            },
          ],
          code: dedent`
            interface Interface {
              a: string
              b: string
            }
          `,
        })
      },
    )

    it('handles newlines and comment after fixes', async () => {
      await invalid({
        errors: [
          {
            data: {
              rightGroup: 'property',
              leftGroup: 'method',
              right: 'a',
              left: 'b',
            },
            messageId: 'unexpectedInterfacePropertiesGroupOrder',
          },
        ],
        output: dedent`
          interface Interface {
            a: string // Comment after

            b: () => void
            c: () => void
          };
        `,
        code: dedent`
          interface Interface {
            b: () => void
            a: string // Comment after

            c: () => void
          };
        `,
        options: [
          {
            groups: ['property', 'method'],
            newlinesBetween: 'always',
          },
        ],
      })
    })

    it.each([
      ['never', 'never'],
      ['0', 0],
    ] as const)(
      'ignores newline fixes between different partitions when newlinesBetween is %s',
      async (_description, newlinesBetween) => {
        await invalid({
          options: [
            {
              ...options,
              customGroups: [
                {
                  elementNamePattern: 'a',
                  groupName: 'a',
                },
              ],
              groups: ['a', 'unknown'],
              partitionByComment: true,
              newlinesBetween,
            },
          ],
          errors: [
            {
              data: {
                right: 'b',
                left: 'c',
              },
              messageId: 'unexpectedInterfacePropertiesOrder',
            },
          ],
          output: dedent`
            interface Interface {
              a

              // Partition comment

              b
              c
            }
          `,
          code: dedent`
            interface Interface {
              a

              // Partition comment

              c
              b
            }
          `,
        })
      },
    )

    it('sorts inline elements correctly', async () => {
      await invalid({
        errors: [
          {
            data: {
              right: 'a',
              left: 'b',
            },
            messageId: 'unexpectedInterfacePropertiesOrder',
          },
        ],
        output: dedent`
          interface Interface {
            a: string; b: string,
          }
        `,
        code: dedent`
          interface Interface {
            b: string, a: string
          }
        `,
        options: [options],
      })

      await invalid({
        errors: [
          {
            data: {
              right: 'a',
              left: 'b',
            },
            messageId: 'unexpectedInterfacePropertiesOrder',
          },
        ],
        output: dedent`
          interface Interface {
            a: string; b: string,
          }
        `,
        code: dedent`
          interface Interface {
            b: string, a: string;
          }
        `,
        options: [options],
      })

      await invalid({
        errors: [
          {
            data: {
              right: 'a',
              left: 'b',
            },
            messageId: 'unexpectedInterfacePropertiesOrder',
          },
        ],
        output: dedent`
          interface Interface {
            a: string, b: string,
          }
        `,
        code: dedent`
          interface Interface {
            b: string, a: string,
          }
        `,
        options: [options],
      })
    })

    it.each([
      ['^r|g|b$', '^r|g|b$'],
      ['array with ^r|g|b$', ['noMatch', '^r|g|b$']],
      ['pattern with flags', { pattern: '^R|G|B$', flags: 'i' }],
      [
        'array with pattern and flags',
        ['noMatch', { pattern: '^R|G|B$', flags: 'i' }],
      ],
    ])(
      'allows to use allNamesMatchPattern with %s',
      async (_description, rgbAllNamesMatchPattern) => {
        await invalid({
          options: [
            {
              ...options,
              useConfigurationIf: {
                allNamesMatchPattern: 'foo',
              },
            },
            {
              ...options,
              customGroups: [
                {
                  elementNamePattern: '^r$',
                  groupName: 'r',
                },
                {
                  elementNamePattern: '^g$',
                  groupName: 'g',
                },
                {
                  elementNamePattern: '^b$',
                  groupName: 'b',
                },
              ],
              useConfigurationIf: {
                allNamesMatchPattern: rgbAllNamesMatchPattern,
              },
              groups: ['r', 'g', 'b'],
            },
          ],
          errors: [
            {
              data: {
                rightGroup: 'g',
                leftGroup: 'b',
                right: 'g',
                left: 'b',
              },
              messageId: 'unexpectedInterfacePropertiesGroupOrder',
            },
            {
              data: {
                rightGroup: 'r',
                leftGroup: 'g',
                right: 'r',
                left: 'g',
              },
              messageId: 'unexpectedInterfacePropertiesGroupOrder',
            },
          ],
          output: dedent`
            interface Interface {
              r: string
              g: string
              b: string
            }
          `,
          code: dedent`
            interface Interface {
              b: string
              g: string
              r: string
            }
          `,
        })
      },
    )

    it('detects declaration name by pattern', async () => {
      await valid({
        options: [
          {
            useConfigurationIf: {
              declarationMatchesPattern: '^Interface$',
            },
            type: 'unsorted',
          },
          options,
        ],
        code: dedent`
          interface Interface {
            b: string
            c: string
            a: string
          }
        `,
      })

      await invalid({
        options: [
          {
            useConfigurationIf: {
              declarationMatchesPattern: '^Interface$',
            },
            type: 'unsorted',
          },
          options,
        ],
        errors: [
          {
            data: {
              right: 'a',
              left: 'b',
            },
            messageId: 'unexpectedInterfacePropertiesOrder',
          },
        ],
        output: dedent`
          interface OtherInterface {
            a: string
            b: string
          }
        `,
        code: dedent`
          interface OtherInterface {
            b: string
            a: string
          }
        `,
      })
    })

    it('allows sorting by value', async () => {
      await invalid({
        errors: [
          {
            data: {
              right: 'b',
              left: 'a',
            },
            messageId: 'unexpectedInterfacePropertiesOrder',
          },
        ],
        output: dedent`
          interface Interface {
            b: 'a'
            a: 'b'
          }
        `,
        code: dedent`
          interface Interface {
            a: 'b'
            b: 'a'
          }
        `,
        options: [
          {
            sortBy: 'value',
            ...options,
          },
        ],
      })
    })

    it('does not enforce sorting of non-properties in the same group', async () => {
      await invalid({
        errors: [
          {
            data: {
              right: 'a',
              left: 'z',
            },
            messageId: 'unexpectedInterfacePropertiesOrder',
          },
          {
            data: {
              right: 'y',
              left: 'a',
            },
            messageId: 'unexpectedInterfacePropertiesOrder',
          },
        ],
        output: dedent`
          interface Interface {
            y: 'y'
            a(): void
            z: 'z'
          }
        `,
        code: dedent`
          interface Interface {
            z: 'z'
            a(): void
            y: 'y'
          }
        `,
        options: [
          {
            sortBy: 'value',
            ...options,
          },
        ],
      })

      await invalid({
        errors: [
          {
            data: {
              right: '[key: string]',
              left: 'z',
            },
            messageId: 'unexpectedInterfacePropertiesOrder',
          },
          {
            data: {
              left: '[key: string]',
              right: 'y',
            },
            messageId: 'unexpectedInterfacePropertiesOrder',
          },
        ],
        output: dedent`
          interface Interface {
            y: 'y'
            [key: string]
            z: 'z'
          }
        `,
        code: dedent`
          interface Interface {
            z: 'z'
            [key: string]
            y: 'y'
          }
        `,
        options: [
          {
            sortBy: 'value',
            ...options,
          },
        ],
      })
    })

    it('enforces grouping but does not enforce sorting of non-properties', async () => {
      await invalid({
        errors: [
          {
            data: {
              rightGroup: 'method',
              leftGroup: 'unknown',
              right: 'a',
              left: 'z',
            },
            messageId: 'unexpectedInterfacePropertiesGroupOrder',
          },
        ],
        options: [
          {
            sortBy: 'value',
            ...options,
            groups: ['method', 'unknown'],
          },
        ],
        output: dedent`
          interface Interface {
            b(): void
            a(): void
            z: 'z'
          }
        `,
        code: dedent`
          interface Interface {
            b(): void
            z: 'z'
            a(): void
          }
        `,
      })
    })
  })

  describe('natural', () => {
    let options = {
      type: 'natural',
      order: 'asc',
    } as const

    it('sorts interface properties', async () => {
      await valid({
        code: dedent`
          interface Interface {
            a: string
          }
        `,
        options: [options],
      })

      await valid({
        code: dedent`
          interface Interface {
            a: string
            b: 'b1' | 'b2',
            c: string
          }
        `,
        options: [options],
      })

      await invalid({
        errors: [
          {
            data: {
              right: 'b',
              left: 'c',
            },
            messageId: 'unexpectedInterfacePropertiesOrder',
          },
        ],
        output: dedent`
          interface Interface {
            a: string
            b: 'b1' | 'b2',
            c: string
          }
        `,
        code: dedent`
          interface Interface {
            a: string
            c: string
            b: 'b1' | 'b2',
          }
        `,
        options: [options],
      })
    })

    it('works with ts index signature', async () => {
      await valid({
        code: dedent`
          interface Interface {
            [key in Object]: string
            a: 'a'
          }
        `,
        options: [options],
      })

      await invalid({
        errors: [
          {
            data: {
              right: '[key in Object]',
              left: 'a',
            },
            messageId: 'unexpectedInterfacePropertiesOrder',
          },
        ],
        output: dedent`
          interface Interface {
            [key in Object]: string
            a: 'a'
          }
        `,
        code: dedent`
          interface Interface {
            a: 'a'
            [key in Object]: string
          }
        `,
        options: [options],
      })
    })

    it('sorts multi-word keys by value', async () => {
      await valid({
        code: dedent`
          interface Interface {
            a: Value
            'b-b': string
            c: string
            'd-d': string
          }
        `,
        options: [options],
      })

      await invalid({
        errors: [
          {
            data: {
              left: 'b-b',
              right: 'a',
            },
            messageId: 'unexpectedInterfacePropertiesOrder',
          },
          {
            data: {
              left: 'd-d',
              right: 'c',
            },
            messageId: 'unexpectedInterfacePropertiesOrder',
          },
        ],
        output: dedent`
          interface Interface {
            a: Value
            'b-b': string
            c: string
            'd-d': string
          }
        `,
        code: dedent`
          interface Interface {
            'b-b': string
            a: Value
            'd-d': string
            c: string
          }
        `,
        options: [options],
      })
    })

    it('works with typescript index signature', async () => {
      await valid({
        code: dedent`
          interface Interface {
            [key: string]: string
            a: string
            b: string
          }
        `,
        options: [options],
      })

      await invalid({
        errors: [
          {
            data: {
              right: '[key: string]',
              left: 'a',
            },
            messageId: 'unexpectedInterfacePropertiesOrder',
          },
        ],
        output: dedent`
          interface Interface {
            [key: string]: string
            a: string
            b: string
          }
        `,
        code: dedent`
          interface Interface {
            a: string
            [key: string]: string
            b: string
          }
        `,
        options: [options],
      })
    })

    it('works with method and construct signatures', async () => {
      await valid({
        code: dedent`
          interface Interface {
            a: number
            b: () => void
            c(): number
            d: string
            e()
          }
        `,
        options: [options],
      })

      await invalid({
        errors: [
          {
            data: {
              right: 'a',
              left: 'c',
            },
            messageId: 'unexpectedInterfacePropertiesOrder',
          },
          {
            data: {
              right: 'd',
              left: 'e',
            },
            messageId: 'unexpectedInterfacePropertiesOrder',
          },
        ],
        output: dedent`
          interface Interface {
            a: number
            b: () => void
            c(): number
            d: string
            e()
          }
        `,
        code: dedent`
          interface Interface {
            c(): number
            a: number
            b: () => void
            e()
            d: string
          }
        `,
        options: [options],
      })
    })

    it('works with empty properties with empty values', async () => {
      await valid({
        code: dedent`
          interface Interface {
            [...other]
            [d in D]
            [v in V]?
            a: 10 | 20 | 30
            b: string
          }
        `,
        options: [options],
      })

      await invalid({
        errors: [
          {
            data: {
              right: '[...other]',
              left: 'a',
            },
            messageId: 'unexpectedInterfacePropertiesOrder',
          },
          {
            data: {
              right: '[v in V]',
              left: 'b',
            },
            messageId: 'unexpectedInterfacePropertiesOrder',
          },
        ],
        output: dedent`
          interface Interface {
            [...other]
            [d in D]
            [v in V]?
            a: 10 | 20 | 30
            b: string
          }
        `,
        code: dedent`
          interface Interface {
            [d in D]
            a: 10 | 20 | 30
            [...other]
            b: string
            [v in V]?
          }
        `,
        options: [options],
      })
    })

    it('does not break interface docs', async () => {
      await invalid({
        errors: [
          {
            data: {
              right: 'a',
              left: 'b',
            },
            messageId: 'unexpectedInterfacePropertiesOrder',
          },
          {
            data: {
              right: 'c',
              left: 'd',
            },
            messageId: 'unexpectedInterfacePropertiesOrder',
          },
        ],
        output: dedent`
          interface Interface {
            /**
             * Comment A
             */
            a: string
            /**
             * Comment B
             */
            b: Array
            /* Comment C */
            c: string | number
            // Comment D
            d: string
          }
        `,
        code: dedent`
          interface Interface {
            /**
             * Comment B
             */
            b: Array
            /**
             * Comment A
             */
            a: string
            // Comment D
            d: string
            /* Comment C */
            c: string | number
          }
        `,
        options: [options],
      })
    })

    it('sorts interfaces with comments on the same line', async () => {
      await invalid({
        errors: [
          {
            data: {
              right: 'a',
              left: 'b',
            },
            messageId: 'unexpectedInterfacePropertiesOrder',
          },
        ],
        output: dedent`
          interface Interface {
            a: string | number // Comment A
            b: string // Comment B
          }
        `,
        code: dedent`
          interface Interface {
            b: string // Comment B
            a: string | number // Comment A
          }
        `,
        options: [options],
      })
    })

    it('sorts interfaces with semi and comments on the same line', async () => {
      await invalid({
        errors: [
          {
            data: {
              right: 'a',
              left: 'b',
            },
            messageId: 'unexpectedInterfacePropertiesOrder',
          },
        ],
        output: dedent`
          interface Interface {
            a: 'aaa'; // Comment A
            b: 'b'; // Comment B
          }
        `,
        code: dedent`
          interface Interface {
            b: 'b'; // Comment B
            a: 'aaa'; // Comment A
          }
        `,
        options: [options],
      })
    })

    it('does not sort call signature declarations', async () => {
      await valid({
        code: dedent`
          interface Interface {
            <Parameters extends Record<string, number | string>>(
              input: AFunction<[Parameters], string>
            ): Alternatives<Parameters>
            <A extends CountA>(input: Input): AFunction<
              [number],
              A[keyof A]
            >
          }
        `,
        options: [options],
      })
    })

    it('does not sort constructor declarations', async () => {
      await valid({
        code: dedent`
          interface Interface {
            new (value: number | string): number;
            new (value: number): unknown;
          }
        `,
        options: [options],
      })

      await valid({
        code: dedent`
          interface Interface {
            new (value: number): unknown;
            new (value: number | string): number;
          }
        `,
        options: [options],
      })
    })

    it('sorts complex predefined groups', async () => {
      await invalid({
        errors: [
          {
            data: {
              leftGroup: 'required-property',
              rightGroup: 'index-signature',
              right: '[key: string]',
              left: 'a',
            },
            messageId: 'unexpectedInterfacePropertiesGroupOrder',
          },
          {
            data: {
              rightGroup: 'optional-multiline-member',
              leftGroup: 'index-signature',
              left: '[key: string]',
              right: 'b',
            },
            messageId: 'unexpectedInterfacePropertiesGroupOrder',
          },
          {
            data: {
              leftGroup: 'optional-multiline-member',
              rightGroup: 'required-method',
              right: 'c',
              left: 'b',
            },
            messageId: 'unexpectedInterfacePropertiesGroupOrder',
          },
        ],
        options: [
          {
            ...options,
            groups: [
              'unknown',
              'required-method',
              'optional-multiline-member',
              'index-signature',
              'required-property',
            ],
          },
        ],
        output: dedent`
          interface Interface {
            c(): void
            b?: {
              property: string;
            }
            [key: string]: string;
            a: string
          }
        `,
        code: dedent`
          interface Interface {
            a: string
            [key: string]: string;
            b?: {
              property: string;
            }
            c(): void
          }
        `,
      })
    })

    it('prioritize selectors over modifiers quantity', async () => {
      await invalid({
        errors: [
          {
            data: {
              leftGroup: 'required-property',
              rightGroup: 'method',
              left: 'property',
              right: 'method',
            },
            messageId: 'unexpectedInterfacePropertiesGroupOrder',
          },
        ],
        output: dedent`
          interface Interface {
            method(): void
            property: string
          }
        `,
        code: dedent`
          interface Interface {
            property: string
            method(): void
          }
        `,
        options: [
          {
            ...options,
            groups: ['method', 'required-property'],
          },
        ],
      })
    })

    it('prioritizes index-signature over member', async () => {
      await invalid({
        errors: [
          {
            data: {
              rightGroup: 'index-signature',
              right: '[key: string]',
              leftGroup: 'member',
              left: 'member',
            },
            messageId: 'unexpectedInterfacePropertiesGroupOrder',
          },
        ],
        output: dedent`
          interface Interface {
            [key: string]: string;
            member: 'something'
          }
        `,
        code: dedent`
          interface Interface {
            member: 'something'
            [key: string]: string;
          }
        `,
        options: [
          {
            ...options,
            groups: ['index-signature', 'member'],
          },
        ],
      })
    })

    it('prioritizes method over member', async () => {
      await invalid({
        errors: [
          {
            data: {
              rightGroup: 'method',
              leftGroup: 'member',
              right: 'method',
              left: 'member',
            },
            messageId: 'unexpectedInterfacePropertiesGroupOrder',
          },
        ],
        output: dedent`
          interface Interface {
            method(): string
            member: 'something'
          }
        `,
        code: dedent`
          interface Interface {
            member: 'something'
            method(): string
          }
        `,
        options: [
          {
            ...options,
            groups: ['method', 'member'],
          },
        ],
      })
    })

    it('prioritizes property over member', async () => {
      await invalid({
        errors: [
          {
            data: {
              rightGroup: 'property',
              leftGroup: 'member',
              right: 'property',
              left: 'method',
            },
            messageId: 'unexpectedInterfacePropertiesGroupOrder',
          },
        ],
        output: dedent`
          interface Interface {
            property: string
            method(): string
          }
        `,
        code: dedent`
          interface Interface {
            method(): string
            property: string
          }
        `,
        options: [
          {
            ...options,
            groups: ['property', 'member'],
          },
        ],
      })
    })

    it('prioritizes multiline over optional', async () => {
      await invalid({
        errors: [
          {
            data: {
              rightGroup: 'multiline-property',
              leftGroup: 'optional-property',
              right: 'multilineProperty',
              left: 'optionalProperty',
            },
            messageId: 'unexpectedInterfacePropertiesGroupOrder',
          },
        ],
        output: dedent`
          interface Interface {
            multilineProperty: {
              a: string
            }
            optionalProperty?: string
          }
        `,
        code: dedent`
          interface Interface {
            optionalProperty?: string
            multilineProperty: {
              a: string
            }
          }
        `,
        options: [
          {
            ...options,
            groups: ['multiline-property', 'optional-property'],
          },
        ],
      })
    })

    it('prioritizes multiline over required', async () => {
      await invalid({
        errors: [
          {
            data: {
              rightGroup: 'multiline-property',
              leftGroup: 'required-property',
              right: 'multilineProperty',
              left: 'requiredProperty',
            },
            messageId: 'unexpectedInterfacePropertiesGroupOrder',
          },
        ],
        output: dedent`
          interface Interface {
            multilineProperty: {
              a: string
            }
            requiredProperty: string
          }
        `,
        code: dedent`
          interface Interface {
            requiredProperty: string
            multilineProperty: {
              a: string
            }
          }
        `,
        options: [
          {
            ...options,
            groups: ['multiline-property', 'required-property'],
          },
        ],
      })
    })

<<<<<<< HEAD
=======
    it('allows to set groups for sorting', async () => {
      await valid({
        code: dedent`
          interface Interface {
            g: 'g'
            d: {
              e: 'e'
              f: 'f'
            }
            a: 'aaa'
            b: 'bb'
            c: 'c'
          }
        `,
        options: [
          {
            ...options,
            customGroups: {
              g: 'g',
            },
            groups: ['g', 'multiline-member', 'unknown'],
          },
        ],
      })

      await invalid({
        errors: [
          {
            data: {
              rightGroup: 'multiline-member',
              leftGroup: 'unknown',
              right: 'd',
              left: 'c',
            },
            messageId: 'unexpectedInterfacePropertiesGroupOrder',
          },
          {
            data: {
              leftGroup: 'multiline-member',
              rightGroup: 'g',
              right: 'g',
              left: 'd',
            },
            messageId: 'unexpectedInterfacePropertiesGroupOrder',
          },
        ],
        output: dedent`
          interface Interface {
            g: 'g'
            d: {
              e: 'e'
              f: 'f'
            }
            a: 'aaa'
            b: 'bb'
            c: 'c'
          }
        `,
        code: dedent`
          interface Interface {
            a: 'aaa'
            b: 'bb'
            c: 'c'
            d: {
              e: 'e'
              f: 'f'
            }
            g: 'g'
          }
        `,
        options: [
          {
            ...options,
            customGroups: {
              g: 'g',
            },
            groups: ['g', 'multiline-member', 'unknown'],
          },
        ],
      })
    })

>>>>>>> 19eb203c
    it('filters on selector and modifiers', async () => {
      await invalid({
        options: [
          {
            customGroups: [
              {
                groupName: 'unusedCustomGroup',
                modifiers: ['optional'],
                selector: 'method',
              },
              {
                groupName: 'optionalPropertyGroup',
                modifiers: ['optional'],
                selector: 'property',
              },
              {
                groupName: 'propertyGroup',
                selector: 'property',
              },
            ],
            groups: ['propertyGroup', 'optionalPropertyGroup'],
          },
        ],
        errors: [
          {
            data: {
              leftGroup: 'optionalPropertyGroup',
              rightGroup: 'propertyGroup',
              right: 'c',
              left: 'b',
            },
            messageId: 'unexpectedInterfacePropertiesGroupOrder',
          },
        ],
        output: dedent`
          interface Interface {
            c: string
            a?: string
            b?: string
          }
        `,
        code: dedent`
          interface Interface {
            a?: string
            b?: string
            c: string
          }
        `,
      })
    })

    it.each([
      ['string pattern', 'hello'],
      ['array with string pattern', ['noMatch', 'hello']],
      ['case-insensitive regex', { pattern: 'HELLO', flags: 'i' }],
      ['array with regex', ['noMatch', { pattern: 'HELLO', flags: 'i' }]],
    ])(
      'filters on elementNamePattern - %s',
      async (_description, elementNamePattern) => {
        await invalid({
          options: [
            {
              customGroups: [
                {
                  groupName: 'propertiesStartingWithHello',
                  selector: 'property',
                  elementNamePattern,
                },
              ],
              groups: ['propertiesStartingWithHello', 'unknown'],
            },
          ],
          errors: [
            {
              data: {
                rightGroup: 'propertiesStartingWithHello',
                right: 'helloProperty',
                leftGroup: 'unknown',
                left: 'method',
              },
              messageId: 'unexpectedInterfacePropertiesGroupOrder',
            },
          ],
          output: dedent`
            interface Interface {
              helloProperty: string
              a: string
              b: string
              method(): void
            }
          `,
          code: dedent`
            interface Interface {
              a: string
              b: string
              method(): void
              helloProperty: string
            }
          `,
        })
      },
    )

    it.each([
      ['string pattern', 'Date'],
      ['array with string pattern', ['noMatch', 'Date']],
      ['case-insensitive regex', { pattern: 'DATE', flags: 'i' }],
      ['array with regex', ['noMatch', { pattern: 'DATE', flags: 'i' }]],
    ])(
      'filters on elementValuePattern - %s',
      async (_description, dateElementValuePattern) => {
        await invalid({
          options: [
            {
              customGroups: [
                {
                  elementValuePattern: dateElementValuePattern,
                  groupName: 'date',
                },
                {
                  elementValuePattern: 'number',
                  groupName: 'number',
                },
              ],
              groups: ['number', 'date', 'unknown'],
            },
          ],
          errors: [
            {
              data: {
                rightGroup: 'number',
                leftGroup: 'date',
                right: 'z',
                left: 'y',
              },
              messageId: 'unexpectedInterfacePropertiesGroupOrder',
            },
          ],
          output: dedent`
            interface Interface {
              a: number
              z: number
              b: Date
              y: Date
              c(): string
            }
          `,
          code: dedent`
            interface Interface {
              a: number
              b: Date
              y: Date
              z: number
              c(): string
            }
          `,
        })
      },
    )

    it('sorts custom groups by overriding type and order', async () => {
      await invalid({
        errors: [
          {
            data: {
              right: 'bb',
              left: 'a',
            },
            messageId: 'unexpectedInterfacePropertiesOrder',
          },
          {
            data: {
              right: 'ccc',
              left: 'bb',
            },
            messageId: 'unexpectedInterfacePropertiesOrder',
          },
          {
            data: {
              right: 'dddd',
              left: 'ccc',
            },
            messageId: 'unexpectedInterfacePropertiesOrder',
          },
          {
            data: {
              rightGroup: 'reversedPropertiesByLineLength',
              leftGroup: 'unknown',
              left: 'method',
              right: 'eee',
            },
            messageId: 'unexpectedInterfacePropertiesGroupOrder',
          },
        ],
        options: [
          {
            customGroups: [
              {
                groupName: 'reversedPropertiesByLineLength',
                selector: 'property',
                type: 'line-length',
                order: 'desc',
              },
            ],
            groups: ['reversedPropertiesByLineLength', 'unknown'],
            type: 'alphabetical',
            order: 'asc',
          },
        ],
        output: dedent`
          interface Interface {
            dddd: string
            ccc: string
            eee: string
            bb: string
            ff: string
            a: string
            g: string
            anotherMethod(): void
            method(): void
            yetAnotherMethod(): void
          }
        `,
        code: dedent`
          interface Interface {
            a: string
            bb: string
            ccc: string
            dddd: string
            method(): void
            eee: string
            ff: string
            g: string
            anotherMethod(): void
            yetAnotherMethod(): void
          }
        `,
      })
    })

    it('sorts custom groups by overriding fallbackSort', async () => {
      await invalid({
        options: [
          {
            customGroups: [
              {
                fallbackSort: {
                  type: 'alphabetical',
                  order: 'asc',
                },
                elementNamePattern: '^foo',
                type: 'line-length',
                groupName: 'foo',
                order: 'desc',
              },
            ],
            type: 'alphabetical',
            groups: ['foo'],
            order: 'asc',
          },
        ],
        errors: [
          {
            data: {
              right: 'fooBar',
              left: 'fooZar',
            },
            messageId: 'unexpectedInterfacePropertiesOrder',
          },
        ],
        output: dedent`
          interface Interface {
            fooBar: string
            fooZar: string
          }
        `,
        code: dedent`
          interface Interface {
            fooZar: string
            fooBar: string
          }
        `,
      })

      await invalid({
        options: [
          {
            customGroups: [
              {
                fallbackSort: {
                  type: 'alphabetical',
                  sortBy: 'value',
                },
                elementValuePattern: '^foo',
                type: 'line-length',
                groupName: 'foo',
              },
            ],
            type: 'alphabetical',
            groups: ['foo'],
            order: 'asc',
          },
        ],
        errors: [
          {
            data: {
              right: 'b',
              left: 'a',
            },
            messageId: 'unexpectedInterfacePropertiesOrder',
          },
        ],
        output: dedent`
          interface Interface {
            b: fooBar
            a: fooZar
          }
        `,
        code: dedent`
          interface Interface {
            a: fooZar
            b: fooBar
          }
        `,
      })
    })

    it('sorts custom groups by overriding sortBy', async () => {
      await invalid({
        errors: [
          {
            data: {
              rightGroup: 'fooElementsSortedByValue',
              leftGroup: 'unknown',
              right: 'fooC',
              left: 'z',
            },
            messageId: 'unexpectedInterfacePropertiesGroupOrder',
          },
          {
            data: {
              right: 'fooA',
              left: 'fooB',
            },
            messageId: 'unexpectedInterfacePropertiesOrder',
          },
          {
            data: {
              rightGroup: 'fooElementsSortedByValue',
              leftGroup: 'unknown',
              right: 'fooMethod',
              left: 'a',
            },
            messageId: 'unexpectedInterfacePropertiesGroupOrder',
          },
        ],
        options: [
          {
            customGroups: [
              {
                groupName: 'fooElementsSortedByValue',
                elementNamePattern: '^foo',
                sortBy: 'value',
              },
            ],
            groups: ['fooElementsSortedByValue', 'unknown'],
            type: 'alphabetical',
            order: 'asc',
          },
        ],
        output: dedent`
          interface Interface {
            fooA: Date
            fooC: number
            fooB: string
            fooMethod(): void
            a: string
            z: boolean
          }
        `,
        code: dedent`
          interface Interface {
            z: boolean
            fooC: number
            fooB: string
            fooA: Date
            a: string
            fooMethod(): void
          }
        `,
      })
    })

    it('does not sort custom groups with unsorted type', async () => {
      await invalid({
        options: [
          {
            customGroups: [
              {
                groupName: 'unsortedProperties',
                selector: 'property',
                type: 'unsorted',
              },
            ],
            groups: ['unsortedProperties', 'unknown'],
          },
        ],
        errors: [
          {
            data: {
              rightGroup: 'unsortedProperties',
              leftGroup: 'unknown',
              left: 'method',
              right: 'c',
            },
            messageId: 'unexpectedInterfacePropertiesGroupOrder',
          },
        ],
        output: dedent`
          interface Interface {
            b
            a
            d
            e
            c
            method(): void
          }
        `,
        code: dedent`
          interface Interface {
            b
            a
            d
            e
            method(): void
            c
          }
        `,
      })
    })

    it('sorts custom group blocks', async () => {
      await invalid({
        options: [
          {
            customGroups: [
              {
                anyOf: [
                  {
                    modifiers: ['required'],
                    selector: 'property',
                  },
                  {
                    modifiers: ['optional'],
                    selector: 'method',
                  },
                ],
                groupName: 'requiredPropertiesAndOptionalMethods',
              },
            ],
            groups: [
              ['requiredPropertiesAndOptionalMethods', 'index-signature'],
              'unknown',
            ],
          },
        ],
        errors: [
          {
            data: {
              rightGroup: 'requiredPropertiesAndOptionalMethods',
              leftGroup: 'unknown',
              right: 'd',
              left: 'c',
            },
            messageId: 'unexpectedInterfacePropertiesGroupOrder',
          },
          {
            data: {
              right: '[key: string]',
              left: 'e',
            },
            messageId: 'unexpectedInterfacePropertiesOrder',
          },
        ],
        output: dedent`
          interface Interface {
            [key: string]: string
            a: string
            d?: () => void
            e: string
            b(): void
            c?: string
          }
        `,
        code: dedent`
          interface Interface {
            a: string
            b(): void
            c?: string
            d?: () => void
            e: string
            [key: string]: string
          }
        `,
      })
    })

    it('allows to use regex for element names in custom groups', async () => {
      await valid({
        options: [
          {
            customGroups: [
              {
                elementNamePattern: '^(?!.*Foo).*$',
                groupName: 'elementsWithoutFoo',
              },
            ],
            groups: ['unknown', 'elementsWithoutFoo'],
            type: 'alphabetical',
          },
        ],
        code: dedent`
          interface Interface {
            iHaveFooInMyName: string
            meTooIHaveFoo: string
            a: string
            b: string
          }
        `,
      })
    })

    it.each([
      ['always', 'always'],
      ['1', 1],
    ] as const)(
      'allows to use newlinesInside: %s',
      async (_description, newlinesInside) => {
        await invalid({
          options: [
            {
              customGroups: [
                {
                  selector: 'property',
                  groupName: 'group1',
                  newlinesInside,
                },
              ],
              groups: ['group1'],
            },
          ],
          errors: [
            {
              data: {
                right: 'b',
                left: 'a',
              },
              messageId: 'missedSpacingBetweenInterfaceMembers',
            },
          ],
          output: dedent`
            interface Interface {
              a

              b
            }
          `,
          code: dedent`
            interface Interface {
              a
              b
            }
          `,
        })
      },
    )

    it.each([
      ['never', 'never'],
      ['0', 0],
    ] as const)(
      'allows to use newlinesInside: %s',
      async (_description, newlinesInside) => {
        await invalid({
          options: [
            {
              customGroups: [
                {
                  selector: 'property',
                  groupName: 'group1',
                  newlinesInside,
                },
              ],
              type: 'alphabetical',
              groups: ['group1'],
            },
          ],
          errors: [
            {
              data: {
                right: 'b',
                left: 'a',
              },
              messageId: 'extraSpacingBetweenInterfaceMembers',
            },
          ],
          output: dedent`
            interface Interface {
              a
              b
            }
          `,
          code: dedent`
            interface Interface {
              a

              b
            }
          `,
        })
      },
    )

    it('allows to use new line as partition', async () => {
      await valid({
        code: dedent`
          interface Interface {
            e: 'eee'
            f: 'ff'
            g: 'g'

            a: 'aaa'

            b?: 'bbb'
            c: 'cc'
            d: 'd'
          }
        `,
        options: [
          {
            ...options,
            partitionByNewLine: true,
          },
        ],
      })

      await invalid({
        errors: [
          {
            data: {
              right: 'e',
              left: 'f',
            },
            messageId: 'unexpectedInterfacePropertiesOrder',
          },
          {
            data: {
              right: 'c',
              left: 'd',
            },
            messageId: 'unexpectedInterfacePropertiesOrder',
          },
        ],
        output: dedent`
          interface Interface {
            e: 'eee'
            f: 'ff'
            g: 'g'

            a: 'aaa'

            b?: 'bbb'
            c: 'cc'
            d: 'd'
          }
        `,
        code: dedent`
          interface Interface {
            f: 'ff'
            e: 'eee'
            g: 'g'

            a: 'aaa'

            b?: 'bbb'
            d: 'd'
            c: 'cc'
          }
        `,
        options: [
          {
            ...options,
            partitionByNewLine: true,
          },
        ],
      })
    })

    it('allows to use partition comments', async () => {
      await invalid({
        output: dedent`
          interface MyInterface {
            // Part: A
            // Not partition comment
            bbb: string;
            cc: string;
            d: string;
            // Part: B
            aaaa: string;
            e: string;
            // Part: C
            // Not partition comment
            fff: string;
            'gg': string;
          }
        `,
        code: dedent`
          interface MyInterface {
            // Part: A
            cc: string;
            d: string;
            // Not partition comment
            bbb: string;
            // Part: B
            aaaa: string;
            e: string;
            // Part: C
            'gg': string;
            // Not partition comment
            fff: string;
          }
        `,
        errors: [
          {
            data: {
              right: 'bbb',
              left: 'd',
            },
            messageId: 'unexpectedInterfacePropertiesOrder',
          },
          {
            data: {
              right: 'fff',
              left: 'gg',
            },
            messageId: 'unexpectedInterfacePropertiesOrder',
          },
        ],
        options: [
          {
            ...options,
            partitionByComment: '^Part',
          },
        ],
      })
    })

    it('allows to use all comments as parts', async () => {
      await valid({
        code: dedent`
          interface MyInterface {
            // Comment
            bb: string;
            // Other comment
            a: string;
          }
        `,
        options: [
          {
            ...options,
            partitionByComment: true,
          },
        ],
      })
    })

    it('allows to use multiple partition comments', async () => {
      await invalid({
        output: dedent`
          interface MyInterface {
            /* Partition Comment */
            // Part: A
            d: string;
            // Part: B
            aaa: string;
            bb: string;
            c: string;
            /* Other */
            e: string;
          }
        `,
        code: dedent`
          interface MyInterface {
            /* Partition Comment */
            // Part: A
            d: string;
            // Part: B
            aaa: string;
            c: string;
            bb: string;
            /* Other */
            e: string;
          }
        `,
        errors: [
          {
            data: {
              right: 'bb',
              left: 'c',
            },
            messageId: 'unexpectedInterfacePropertiesOrder',
          },
        ],
        options: [
          {
            ...options,
            partitionByComment: ['Partition Comment', 'Part:', 'Other'],
          },
        ],
      })
    })

    it('allows to use regex for partition comments', async () => {
      await valid({
        code: dedent`
          interface MyInterface {
            e: string,
            f: string,
            // I am a partition comment because I don't have f o o
            a: string,
            b: string,
          }
        `,
        options: [
          {
            ...options,
            partitionByComment: ['^(?!.*foo).*$'],
          },
        ],
      })
    })

    it('allows to trim special characters', async () => {
      await valid({
        code: dedent`
          interface MyInterface {
            _a: string
            b: string
            _c: string
          }
        `,
        options: [
          {
            ...options,
            specialCharacters: 'trim',
          },
        ],
      })
    })

    it('ignores block comments when using line partition', async () => {
      await invalid({
        errors: [
          {
            data: {
              right: 'a',
              left: 'b',
            },
            messageId: 'unexpectedInterfacePropertiesOrder',
          },
        ],
        options: [
          {
            ...options,
            partitionByComment: {
              line: true,
            },
          },
        ],
        output: dedent`
          interface Interface {
            /* Comment */
            a: string
            b: string
          }
        `,
        code: dedent`
          interface Interface {
            b: string
            /* Comment */
            a: string
          }
        `,
      })
    })

    it('allows to use all line comments as parts', async () => {
      await valid({
        options: [
          {
            ...options,
            partitionByComment: {
              line: true,
            },
          },
        ],
        code: dedent`
          interface Interface {
            b: string
            // Comment
            a: string
          }
        `,
      })
    })

    it('allows to use multiple line partition comments', async () => {
      await valid({
        code: dedent`
          interface Interface {
            c: string
            // b
            b: string
            // a
            a: string
          }
        `,
        options: [
          {
            ...options,
            partitionByComment: {
              line: ['a', 'b'],
            },
          },
        ],
      })
    })

    it('allows to use regex for line partition comments', async () => {
      await valid({
        code: dedent`
          interface Interface {
            b: string
            // I am a partition comment because I don't have f o o
            a: string
          }
        `,
        options: [
          {
            ...options,
            partitionByComment: {
              line: ['^(?!.*foo).*$'],
            },
          },
        ],
      })
    })

    it('ignores line comments when using block partition', async () => {
      await invalid({
        errors: [
          {
            data: {
              right: 'a',
              left: 'b',
            },
            messageId: 'unexpectedInterfacePropertiesOrder',
          },
        ],
        options: [
          {
            ...options,
            partitionByComment: {
              block: true,
            },
          },
        ],
        output: dedent`
          interface Interface {
            // Comment
            a: string
            b: string
          }
        `,
        code: dedent`
          interface Interface {
            b: string
            // Comment
            a: string
          }
        `,
      })
    })

    it('allows to use all block comments as parts', async () => {
      await valid({
        options: [
          {
            ...options,
            partitionByComment: {
              block: true,
            },
          },
        ],
        code: dedent`
          interface Interface {
            b: string
            /* Comment */
            a: string
          }
        `,
      })
    })

    it('allows to use multiple block partition comments', async () => {
      await valid({
        code: dedent`
          interface Interface {
            c: string
            /* b */
            b: string
            /* a */
            a: string
          }
        `,
        options: [
          {
            ...options,
            partitionByComment: {
              block: ['a', 'b'],
            },
          },
        ],
      })
    })

    it('allows to use regex for block partition comments', async () => {
      await valid({
        code: dedent`
          interface Interface {
            b: string
            /* I am a partition comment because I don't have f o o */
            a: string
          }
        `,
        options: [
          {
            ...options,
            partitionByComment: {
              block: ['^(?!.*foo).*$'],
            },
          },
        ],
      })
    })

    it('allows to remove special characters', async () => {
      await valid({
        code: dedent`
          interface MyInterface {
            ab: string
            a_c: string
          }
        `,
        options: [
          {
            ...options,
            specialCharacters: 'remove',
          },
        ],
      })
    })

    it('allows to use locale', async () => {
      await valid({
        code: dedent`
          interface MyInterface {
            你好: string
            世界: string
            a: string
            A: string
            b: string
            B: string
          }
        `,
        options: [{ ...options, locales: 'zh-CN' }],
      })
    })

    it('allows to use method group', async () => {
      await valid({
        code: dedent`
          interface Interface {
            b(): void
            c: (((v: false) => 'false') | ((v: true) => 'true')) & ((v: any) => any)
            a: string
            d: string
          }
        `,
        options: [
          {
            ...options,
            groups: ['method', 'unknown'],
          },
        ],
      })
    })

    it.each([
      ['never', 'never'],
      ['0', 0],
    ] as const)(
      'removes newlines when newlinesBetween is %s',
      async (_description, newlinesBetween) => {
        await invalid({
          errors: [
            {
              data: {
                right: 'y',
                left: 'a',
              },
              messageId: 'extraSpacingBetweenInterfaceMembers',
            },
            {
              data: {
                right: 'b',
                left: 'z',
              },
              messageId: 'unexpectedInterfacePropertiesOrder',
            },
            {
              data: {
                right: 'b',
                left: 'z',
              },
              messageId: 'extraSpacingBetweenInterfaceMembers',
            },
          ],
          code: dedent`
            interface Interface {
              a: () => null,


             y: "y",
            z: "z",

                b: "b",
            }
          `,
          output: dedent`
            interface Interface {
              a: () => null,
             b: "b",
            y: "y",
                z: "z",
            }
          `,
          options: [
            {
              ...options,
              groups: ['method', 'unknown'],
              newlinesBetween,
            },
          ],
        })
      },
    )

    it('handles newlinesBetween between consecutive groups', async () => {
      await invalid({
        options: [
          {
            ...options,
            customGroups: [
              { elementNamePattern: 'a', groupName: 'a' },
              { elementNamePattern: 'b', groupName: 'b' },
              { elementNamePattern: 'c', groupName: 'c' },
              { elementNamePattern: 'd', groupName: 'd' },
              { elementNamePattern: 'e', groupName: 'e' },
            ],
            groups: [
              'a',
              { newlinesBetween: 'always' },
              'b',
              { newlinesBetween: 'always' },
              'c',
              { newlinesBetween: 'never' },
              'd',
              { newlinesBetween: 'ignore' },
              'e',
            ],
            newlinesBetween: 'always',
          },
        ],
        errors: [
          {
            data: {
              right: 'b',
              left: 'a',
            },
            messageId: 'missedSpacingBetweenInterfaceMembers',
          },
          {
            data: {
              right: 'c',
              left: 'b',
            },
            messageId: 'extraSpacingBetweenInterfaceMembers',
          },
          {
            data: {
              right: 'd',
              left: 'c',
            },
            messageId: 'extraSpacingBetweenInterfaceMembers',
          },
        ],
        output: dedent`
          interface Interface {
            a: string

            b: string

            c: string
            d: string


            e: string
          }
        `,
        code: dedent`
          interface Interface {
            a: string
            b: string


            c: string

            d: string


            e: string
          }
        `,
      })
    })

    it.each([
      [2, 'never'],
      [2, 0],
      [2, 'ignore'],
      ['never', 2],
      [0, 2],
      ['ignore', 2],
    ] as const)(
      'enforces newlines when global option is %s and group option is %s',
      async (globalNewlinesBetween, groupNewlinesBetween) => {
        await invalid({
          options: [
            {
              ...options,
              customGroups: [
                { elementNamePattern: 'a', groupName: 'a' },
                { elementNamePattern: 'b', groupName: 'b' },
                { groupName: 'unusedGroup', elementNamePattern: 'X' },
              ],
              groups: [
                'a',
                'unusedGroup',
                { newlinesBetween: groupNewlinesBetween },
                'b',
              ],
              newlinesBetween: globalNewlinesBetween,
            },
          ],
          errors: [
            {
              data: {
                right: 'b',
                left: 'a',
              },
              messageId: 'missedSpacingBetweenInterfaceMembers',
            },
          ],
          output: dedent`
            interface Interface {
              a: string


              b: string
            }
          `,
          code: dedent`
            interface Interface {
              a: string
              b: string
            }
          `,
        })
      },
    )

    it.each(['always', 2, 'ignore', 'never', 0] as const)(
      'enforces no newline when global option is %s and newlinesBetween: never exists between all groups',
      async globalNewlinesBetween => {
        await invalid({
          options: [
            {
              ...options,
              customGroups: [
                { elementNamePattern: 'a', groupName: 'a' },
                { elementNamePattern: 'b', groupName: 'b' },
                { elementNamePattern: 'c', groupName: 'c' },
                { groupName: 'unusedGroup', elementNamePattern: 'X' },
              ],
              groups: [
                'a',
                { newlinesBetween: 'never' },
                'unusedGroup',
                { newlinesBetween: 'never' },
                'b',
                { newlinesBetween: 'always' },
                'c',
              ],
              newlinesBetween: globalNewlinesBetween,
            },
          ],
          errors: [
            {
              data: {
                right: 'b',
                left: 'a',
              },
              messageId: 'extraSpacingBetweenInterfaceMembers',
            },
          ],
          output: dedent`
            interface Interface {
              a: string
              b: string
            }
          `,
          code: dedent`
            interface Interface {
              a: string

              b: string
            }
          `,
        })
      },
    )

    it.each([
      ['ignore', 'never'],
      ['ignore', 0],
      ['never', 'ignore'],
      [0, 'ignore'],
    ] as const)(
      'does not enforce newline when global option is %s and group option is %s',
      async (globalNewlinesBetween, groupNewlinesBetween) => {
        await valid({
          options: [
            {
              ...options,
              customGroups: [
                { elementNamePattern: 'a', groupName: 'a' },
                { elementNamePattern: 'b', groupName: 'b' },
                { groupName: 'unusedGroup', elementNamePattern: 'X' },
              ],
              groups: [
                'a',
                'unusedGroup',
                { newlinesBetween: groupNewlinesBetween },
                'b',
              ],
              newlinesBetween: globalNewlinesBetween,
            },
          ],
          code: dedent`
            interface Interface {
              a: string

              b: string
            }
          `,
        })

        await valid({
          options: [
            {
              ...options,
              customGroups: [
                { elementNamePattern: 'a', groupName: 'a' },
                { elementNamePattern: 'b', groupName: 'b' },
                { groupName: 'unusedGroup', elementNamePattern: 'X' },
              ],
              groups: [
                'a',
                'unusedGroup',
                { newlinesBetween: groupNewlinesBetween },
                'b',
              ],
              newlinesBetween: globalNewlinesBetween,
            },
          ],
          code: dedent`
            interface Interface {
              a: string
              b: string
            }
          `,
        })
      },
    )

    it('handles newlines and comment after fixes', async () => {
      await invalid({
        errors: [
          {
            data: {
              rightGroup: 'property',
              leftGroup: 'method',
              right: 'a',
              left: 'b',
            },
            messageId: 'unexpectedInterfacePropertiesGroupOrder',
          },
        ],
        output: dedent`
          interface Interface {
            a: string // Comment after

            b: () => void
            c: () => void
          };
        `,
        code: dedent`
          interface Interface {
            b: () => void
            a: string // Comment after

            c: () => void
          };
        `,
        options: [
          {
            groups: ['property', 'method'],
            newlinesBetween: 'always',
          },
        ],
      })
    })

    it.each([
      ['never', 'never'],
      ['0', 0],
    ] as const)(
      'ignores newline fixes between different partitions when newlinesBetween is %s',
      async (_description, newlinesBetween) => {
        await invalid({
          options: [
            {
              ...options,
              customGroups: [
                {
                  elementNamePattern: 'a',
                  groupName: 'a',
                },
              ],
              groups: ['a', 'unknown'],
              partitionByComment: true,
              newlinesBetween,
            },
          ],
          errors: [
            {
              data: {
                right: 'b',
                left: 'c',
              },
              messageId: 'unexpectedInterfacePropertiesOrder',
            },
          ],
          output: dedent`
            interface Interface {
              a

              // Partition comment

              b
              c
            }
          `,
          code: dedent`
            interface Interface {
              a

              // Partition comment

              c
              b
            }
          `,
        })
      },
    )

    it('sorts inline elements correctly', async () => {
      await invalid({
        errors: [
          {
            data: {
              right: 'a',
              left: 'b',
            },
            messageId: 'unexpectedInterfacePropertiesOrder',
          },
        ],
        output: dedent`
          interface Interface {
            a: string; b: string,
          }
        `,
        code: dedent`
          interface Interface {
            b: string, a: string
          }
        `,
        options: [options],
      })

      await invalid({
        errors: [
          {
            data: {
              right: 'a',
              left: 'b',
            },
            messageId: 'unexpectedInterfacePropertiesOrder',
          },
        ],
        output: dedent`
          interface Interface {
            a: string; b: string,
          }
        `,
        code: dedent`
          interface Interface {
            b: string, a: string;
          }
        `,
        options: [options],
      })

      await invalid({
        errors: [
          {
            data: {
              right: 'a',
              left: 'b',
            },
            messageId: 'unexpectedInterfacePropertiesOrder',
          },
        ],
        output: dedent`
          interface Interface {
            a: string, b: string,
          }
        `,
        code: dedent`
          interface Interface {
            b: string, a: string,
          }
        `,
        options: [options],
      })
    })

    it.each([
      ['^r|g|b$', '^r|g|b$'],
      ['array with ^r|g|b$', ['noMatch', '^r|g|b$']],
      ['pattern with flags', { pattern: '^R|G|B$', flags: 'i' }],
      [
        'array with pattern and flags',
        ['noMatch', { pattern: '^R|G|B$', flags: 'i' }],
      ],
    ])(
      'allows to use allNamesMatchPattern with %s',
      async (_description, rgbAllNamesMatchPattern) => {
        await invalid({
          options: [
            {
              ...options,
              useConfigurationIf: {
                allNamesMatchPattern: 'foo',
              },
            },
            {
              ...options,
              customGroups: [
                {
                  elementNamePattern: '^r$',
                  groupName: 'r',
                },
                {
                  elementNamePattern: '^g$',
                  groupName: 'g',
                },
                {
                  elementNamePattern: '^b$',
                  groupName: 'b',
                },
              ],
              useConfigurationIf: {
                allNamesMatchPattern: rgbAllNamesMatchPattern,
              },
              groups: ['r', 'g', 'b'],
            },
          ],
          errors: [
            {
              data: {
                rightGroup: 'g',
                leftGroup: 'b',
                right: 'g',
                left: 'b',
              },
              messageId: 'unexpectedInterfacePropertiesGroupOrder',
            },
            {
              data: {
                rightGroup: 'r',
                leftGroup: 'g',
                right: 'r',
                left: 'g',
              },
              messageId: 'unexpectedInterfacePropertiesGroupOrder',
            },
          ],
          output: dedent`
            interface Interface {
              r: string
              g: string
              b: string
            }
          `,
          code: dedent`
            interface Interface {
              b: string
              g: string
              r: string
            }
          `,
        })
      },
    )

    it('detects declaration name by pattern', async () => {
      await valid({
        options: [
          {
            useConfigurationIf: {
              declarationMatchesPattern: '^Interface$',
            },
            type: 'unsorted',
          },
          options,
        ],
        code: dedent`
          interface Interface {
            b: string
            c: string
            a: string
          }
        `,
      })

      await invalid({
        options: [
          {
            useConfigurationIf: {
              declarationMatchesPattern: '^Interface$',
            },
            type: 'unsorted',
          },
          options,
        ],
        errors: [
          {
            data: {
              right: 'a',
              left: 'b',
            },
            messageId: 'unexpectedInterfacePropertiesOrder',
          },
        ],
        output: dedent`
          interface OtherInterface {
            a: string
            b: string
          }
        `,
        code: dedent`
          interface OtherInterface {
            b: string
            a: string
          }
        `,
      })
    })

    it('allows sorting by value', async () => {
      await invalid({
        errors: [
          {
            data: {
              right: 'b',
              left: 'a',
            },
            messageId: 'unexpectedInterfacePropertiesOrder',
          },
        ],
        output: dedent`
          interface Interface {
            b: 'a'
            a: 'b'
          }
        `,
        code: dedent`
          interface Interface {
            a: 'b'
            b: 'a'
          }
        `,
        options: [
          {
            sortBy: 'value',
            ...options,
          },
        ],
      })
    })

    it('does not enforce sorting of non-properties in the same group', async () => {
      await invalid({
        errors: [
          {
            data: {
              right: 'a',
              left: 'z',
            },
            messageId: 'unexpectedInterfacePropertiesOrder',
          },
          {
            data: {
              right: 'y',
              left: 'a',
            },
            messageId: 'unexpectedInterfacePropertiesOrder',
          },
        ],
        output: dedent`
          interface Interface {
            y: 'y'
            a(): void
            z: 'z'
          }
        `,
        code: dedent`
          interface Interface {
            z: 'z'
            a(): void
            y: 'y'
          }
        `,
        options: [
          {
            sortBy: 'value',
            ...options,
          },
        ],
      })

      await invalid({
        errors: [
          {
            data: {
              right: '[key: string]',
              left: 'z',
            },
            messageId: 'unexpectedInterfacePropertiesOrder',
          },
          {
            data: {
              left: '[key: string]',
              right: 'y',
            },
            messageId: 'unexpectedInterfacePropertiesOrder',
          },
        ],
        output: dedent`
          interface Interface {
            y: 'y'
            [key: string]
            z: 'z'
          }
        `,
        code: dedent`
          interface Interface {
            z: 'z'
            [key: string]
            y: 'y'
          }
        `,
        options: [
          {
            sortBy: 'value',
            ...options,
          },
        ],
      })
    })

    it('enforces grouping but does not enforce sorting of non-properties', async () => {
      await invalid({
        errors: [
          {
            data: {
              rightGroup: 'method',
              leftGroup: 'unknown',
              right: 'a',
              left: 'z',
            },
            messageId: 'unexpectedInterfacePropertiesGroupOrder',
          },
        ],
        options: [
          {
            sortBy: 'value',
            ...options,
            groups: ['method', 'unknown'],
          },
        ],
        output: dedent`
          interface Interface {
            b(): void
            a(): void
            z: 'z'
          }
        `,
        code: dedent`
          interface Interface {
            b(): void
            z: 'z'
            a(): void
          }
        `,
      })
    })
  })

  describe('line-length', () => {
    let options = {
      type: 'line-length',
      order: 'desc',
    } as const

    it('sorts interface properties', async () => {
      await valid({
        code: dedent`
          interface Interface {
            a: string
          }
        `,
        options: [options],
      })

      await valid({
        code: dedent`
          interface Interface {
            b: 'b1' | 'b2',
            a: string
            c: string
          }
        `,
        options: [options],
      })

      await invalid({
        errors: [
          {
            data: {
              right: 'b',
              left: 'c',
            },
            messageId: 'unexpectedInterfacePropertiesOrder',
          },
        ],
        output: dedent`
          interface Interface {
            b: 'b1' | 'b2',
            a: string
            c: string
          }
        `,
        code: dedent`
          interface Interface {
            a: string
            c: string
            b: 'b1' | 'b2',
          }
        `,
        options: [options],
      })
    })

    it('works with ts index signature', async () => {
      await valid({
        code: dedent`
          interface Interface {
            [key in Object]: string
            a: 'a'
          }
        `,
        options: [options],
      })

      await invalid({
        errors: [
          {
            data: {
              right: '[key in Object]',
              left: 'a',
            },
            messageId: 'unexpectedInterfacePropertiesOrder',
          },
        ],
        output: dedent`
          interface Interface {
            [key in Object]: string
            a: 'a'
          }
        `,
        code: dedent`
          interface Interface {
            a: 'a'
            [key in Object]: string
          }
        `,
        options: [options],
      })
    })

    it('sorts multi-word keys by value', async () => {
      await valid({
        code: dedent`
          interface Interface {
            'b-b': string
            'd-d': string
            c: string
            a: Value
          }
        `,
        options: [options],
      })

      await invalid({
        errors: [
          {
            data: {
              right: 'd-d',
              left: 'a',
            },
            messageId: 'unexpectedInterfacePropertiesOrder',
          },
        ],
        output: dedent`
          interface Interface {
            'b-b': string
            'd-d': string
            c: string
            a: Value
          }
        `,
        code: dedent`
          interface Interface {
            'b-b': string
            a: Value
            'd-d': string
            c: string
          }
        `,
        options: [options],
      })
    })

    it('works with typescript index signature', async () => {
      await valid({
        code: dedent`
          interface Interface {
            [key: string]: string
            a: string
            b: string
          }
        `,
        options: [options],
      })

      await invalid({
        errors: [
          {
            data: {
              right: '[key: string]',
              left: 'a',
            },
            messageId: 'unexpectedInterfacePropertiesOrder',
          },
        ],
        output: dedent`
          interface Interface {
            [key: string]: string
            a: string
            b: string
          }
        `,
        code: dedent`
          interface Interface {
            a: string
            [key: string]: string
            b: string
          }
        `,
        options: [options],
      })
    })

    it('works with method and construct signatures', async () => {
      await valid({
        code: dedent`
          interface Interface {
            b: () => void
            c(): number
            d: string
            a: number
            e()
          }
        `,
        options: [options],
      })

      await invalid({
        errors: [
          {
            data: {
              right: 'b',
              left: 'a',
            },
            messageId: 'unexpectedInterfacePropertiesOrder',
          },
          {
            data: {
              right: 'd',
              left: 'e',
            },
            messageId: 'unexpectedInterfacePropertiesOrder',
          },
        ],
        output: dedent`
          interface Interface {
            b: () => void
            c(): number
            a: number
            d: string
            e()
          }
        `,
        code: dedent`
          interface Interface {
            c(): number
            a: number
            b: () => void
            e()
            d: string
          }
        `,
        options: [options],
      })
    })

    it('works with empty properties with empty values', async () => {
      await valid({
        code: dedent`
          interface Interface {
            a: 10 | 20 | 30
            [...other]
            b: string
            [v in V]?
            [d in D]
          }
        `,
        options: [options],
      })

      await invalid({
        errors: [
          {
            data: {
              left: '[d in D]',
              right: 'a',
            },
            messageId: 'unexpectedInterfacePropertiesOrder',
          },
        ],
        output: dedent`
          interface Interface {
            a: 10 | 20 | 30
            [...other]
            b: string
            [v in V]?
            [d in D]
          }
        `,
        code: dedent`
          interface Interface {
            [d in D]
            a: 10 | 20 | 30
            [...other]
            b: string
            [v in V]?
          }
        `,
        options: [options],
      })
    })

    it('does not break interface docs', async () => {
      await invalid({
        errors: [
          {
            data: {
              right: 'a',
              left: 'b',
            },
            messageId: 'unexpectedInterfacePropertiesOrder',
          },
          {
            data: {
              right: 'c',
              left: 'd',
            },
            messageId: 'unexpectedInterfacePropertiesOrder',
          },
        ],
        output: dedent`
          interface Interface {
            /* Comment C */
            c: string | number
            /**
             * Comment A
             */
            a: string
            // Comment D
            d: string
            /**
             * Comment B
             */
            b: Array
          }
        `,
        code: dedent`
          interface Interface {
            /**
             * Comment B
             */
            b: Array
            /**
             * Comment A
             */
            a: string
            // Comment D
            d: string
            /* Comment C */
            c: string | number
          }
        `,
        options: [options],
      })
    })

    it('sorts interfaces with comments on the same line', async () => {
      await invalid({
        errors: [
          {
            data: {
              right: 'a',
              left: 'b',
            },
            messageId: 'unexpectedInterfacePropertiesOrder',
          },
        ],
        output: dedent`
          interface Interface {
            a: string | number // Comment A
            b: string // Comment B
          }
        `,
        code: dedent`
          interface Interface {
            b: string // Comment B
            a: string | number // Comment A
          }
        `,
        options: [options],
      })
    })

    it('sorts interfaces with semi and comments on the same line', async () => {
      await invalid({
        errors: [
          {
            data: {
              right: 'a',
              left: 'b',
            },
            messageId: 'unexpectedInterfacePropertiesOrder',
          },
        ],
        output: dedent`
          interface Interface {
            a: 'aaa'; // Comment A
            b: 'b'; // Comment B
          }
        `,
        code: dedent`
          interface Interface {
            b: 'b'; // Comment B
            a: 'aaa'; // Comment A
          }
        `,
        options: [options],
      })
    })

    it('does not sort call signature declarations', async () => {
      await valid({
        code: dedent`
          interface Interface {
            <Parameters extends Record<string, number | string>>(
              input: AFunction<[Parameters], string>
            ): Alternatives<Parameters>
            <A extends CountA>(input: Input): AFunction<
              [number],
              A[keyof A]
            >
          }
        `,
        options: [options],
      })
    })

    it('does not sort constructor declarations', async () => {
      await valid({
        code: dedent`
          interface Interface {
            new (value: number | string): number;
            new (value: number): unknown;
          }
        `,
        options: [options],
      })

      await valid({
        code: dedent`
          interface Interface {
            new (value: number): unknown;
            new (value: number | string): number;
          }
        `,
        options: [options],
      })
    })

    it('sorts complex predefined groups', async () => {
      await invalid({
        errors: [
          {
            data: {
              leftGroup: 'required-property',
              rightGroup: 'index-signature',
              right: '[key: string]',
              left: 'a',
            },
            messageId: 'unexpectedInterfacePropertiesGroupOrder',
          },
          {
            data: {
              rightGroup: 'optional-multiline-member',
              leftGroup: 'index-signature',
              left: '[key: string]',
              right: 'b',
            },
            messageId: 'unexpectedInterfacePropertiesGroupOrder',
          },
          {
            data: {
              leftGroup: 'optional-multiline-member',
              rightGroup: 'required-method',
              right: 'c',
              left: 'b',
            },
            messageId: 'unexpectedInterfacePropertiesGroupOrder',
          },
        ],
        options: [
          {
            ...options,
            groups: [
              'unknown',
              'required-method',
              'optional-multiline-member',
              'index-signature',
              'required-property',
            ],
          },
        ],
        output: dedent`
          interface Interface {
            c(): void
            b?: {
              property: string;
            }
            [key: string]: string;
            a: string
          }
        `,
        code: dedent`
          interface Interface {
            a: string
            [key: string]: string;
            b?: {
              property: string;
            }
            c(): void
          }
        `,
      })
    })

    it('prioritize selectors over modifiers quantity', async () => {
      await invalid({
        errors: [
          {
            data: {
              leftGroup: 'required-property',
              rightGroup: 'method',
              left: 'property',
              right: 'method',
            },
            messageId: 'unexpectedInterfacePropertiesGroupOrder',
          },
        ],
        output: dedent`
          interface Interface {
            method(): void
            property: string
          }
        `,
        code: dedent`
          interface Interface {
            property: string
            method(): void
          }
        `,
        options: [
          {
            ...options,
            groups: ['method', 'required-property'],
          },
        ],
      })
    })

    it('prioritizes index-signature over member', async () => {
      await invalid({
        errors: [
          {
            data: {
              rightGroup: 'index-signature',
              right: '[key: string]',
              leftGroup: 'member',
              left: 'member',
            },
            messageId: 'unexpectedInterfacePropertiesGroupOrder',
          },
        ],
        output: dedent`
          interface Interface {
            [key: string]: string;
            member: 'something'
          }
        `,
        code: dedent`
          interface Interface {
            member: 'something'
            [key: string]: string;
          }
        `,
        options: [
          {
            ...options,
            groups: ['index-signature', 'member'],
          },
        ],
      })
    })

    it('prioritizes method over member', async () => {
      await invalid({
        errors: [
          {
            data: {
              rightGroup: 'method',
              leftGroup: 'member',
              right: 'method',
              left: 'member',
            },
            messageId: 'unexpectedInterfacePropertiesGroupOrder',
          },
        ],
        output: dedent`
          interface Interface {
            method(): string
            member: "something"
          }
        `,
        code: dedent`
          interface Interface {
            member: "something"
            method(): string
          }
        `,
        options: [
          {
            ...options,
            groups: ['method', 'member'],
          },
        ],
      })
    })

    it('prioritizes property over member', async () => {
      await invalid({
        errors: [
          {
            data: {
              rightGroup: 'property',
              leftGroup: 'member',
              right: 'property',
              left: 'method',
            },
            messageId: 'unexpectedInterfacePropertiesGroupOrder',
          },
        ],
        output: dedent`
          interface Interface {
            property: string
            method(): string
          }
        `,
        code: dedent`
          interface Interface {
            method(): string
            property: string
          }
        `,
        options: [
          {
            ...options,
            groups: ['property', 'member'],
          },
        ],
      })
    })

    it('prioritizes multiline over optional', async () => {
      await invalid({
        errors: [
          {
            data: {
              rightGroup: 'multiline-property',
              leftGroup: 'optional-property',
              right: 'multilineProperty',
              left: 'optionalProperty',
            },
            messageId: 'unexpectedInterfacePropertiesGroupOrder',
          },
        ],
        output: dedent`
          interface Interface {
            multilineProperty: {
              a: string
            }
            optionalProperty?: string
          }
        `,
        code: dedent`
          interface Interface {
            optionalProperty?: string
            multilineProperty: {
              a: string
            }
          }
        `,
        options: [
          {
            ...options,
            groups: ['multiline-property', 'optional-property'],
          },
        ],
      })
    })

    it('prioritizes multiline over required', async () => {
      await invalid({
        errors: [
          {
            data: {
              rightGroup: 'multiline-property',
              leftGroup: 'required-property',
              right: 'multilineProperty',
              left: 'requiredProperty',
            },
            messageId: 'unexpectedInterfacePropertiesGroupOrder',
          },
        ],
        output: dedent`
          interface Interface {
            multilineProperty: {
              a: string
            }
            requiredProperty: string
          }
        `,
        code: dedent`
          interface Interface {
            requiredProperty: string
            multilineProperty: {
              a: string
            }
          }
        `,
        options: [
          {
            ...options,
            groups: ['multiline-property', 'required-property'],
          },
        ],
      })
    })

<<<<<<< HEAD
=======
    it('allows to set groups for sorting', async () => {
      await valid({
        code: dedent`
          interface Interface {
            g: 'g'
            d: {
              e: 'e'
              f: 'f'
            }
            a: 'aaa'
            b: 'bb'
            c: 'c'
          }
        `,
        options: [
          {
            ...options,
            customGroups: {
              g: 'g',
            },
            groups: ['g', 'multiline-member', 'unknown'],
          },
        ],
      })

      await invalid({
        errors: [
          {
            data: {
              rightGroup: 'multiline-member',
              leftGroup: 'unknown',
              right: 'd',
              left: 'c',
            },
            messageId: 'unexpectedInterfacePropertiesGroupOrder',
          },
          {
            data: {
              leftGroup: 'multiline-member',
              rightGroup: 'g',
              right: 'g',
              left: 'd',
            },
            messageId: 'unexpectedInterfacePropertiesGroupOrder',
          },
        ],
        output: dedent`
          interface Interface {
            g: 'g'
            d: {
              e: 'e'
              f: 'f'
            }
            a: 'aaa'
            b: 'bb'
            c: 'c'
          }
        `,
        code: dedent`
          interface Interface {
            a: 'aaa'
            b: 'bb'
            c: 'c'
            d: {
              e: 'e'
              f: 'f'
            }
            g: 'g'
          }
        `,
        options: [
          {
            ...options,
            customGroups: {
              g: 'g',
            },
            groups: ['g', 'multiline-member', 'unknown'],
          },
        ],
      })
    })

>>>>>>> 19eb203c
    it('filters on selector and modifiers', async () => {
      await invalid({
        options: [
          {
            customGroups: [
              {
                groupName: 'unusedCustomGroup',
                modifiers: ['optional'],
                selector: 'method',
              },
              {
                groupName: 'optionalPropertyGroup',
                modifiers: ['optional'],
                selector: 'property',
              },
              {
                groupName: 'propertyGroup',
                selector: 'property',
              },
            ],
            groups: ['propertyGroup', 'optionalPropertyGroup'],
          },
        ],
        errors: [
          {
            data: {
              leftGroup: 'optionalPropertyGroup',
              rightGroup: 'propertyGroup',
              right: 'c',
              left: 'b',
            },
            messageId: 'unexpectedInterfacePropertiesGroupOrder',
          },
        ],
        output: dedent`
          interface Interface {
            c: string
            a?: string
            b?: string
          }
        `,
        code: dedent`
          interface Interface {
            a?: string
            b?: string
            c: string
          }
        `,
      })
    })

    it.each([
      ['string pattern', 'hello'],
      ['array with string pattern', ['noMatch', 'hello']],
      ['case-insensitive regex', { pattern: 'HELLO', flags: 'i' }],
      ['array with regex', ['noMatch', { pattern: 'HELLO', flags: 'i' }]],
    ])(
      'filters on elementNamePattern - %s',
      async (_description, elementNamePattern) => {
        await invalid({
          options: [
            {
              customGroups: [
                {
                  groupName: 'propertiesStartingWithHello',
                  selector: 'property',
                  elementNamePattern,
                },
              ],
              groups: ['propertiesStartingWithHello', 'unknown'],
            },
          ],
          errors: [
            {
              data: {
                rightGroup: 'propertiesStartingWithHello',
                right: 'helloProperty',
                leftGroup: 'unknown',
                left: 'method',
              },
              messageId: 'unexpectedInterfacePropertiesGroupOrder',
            },
          ],
          output: dedent`
            interface Interface {
              helloProperty: string
              a: string
              b: string
              method(): void
            }
          `,
          code: dedent`
            interface Interface {
              a: string
              b: string
              method(): void
              helloProperty: string
            }
          `,
        })
      },
    )

    it.each([
      ['string pattern', 'Date'],
      ['array with string pattern', ['noMatch', 'Date']],
      ['case-insensitive regex', { pattern: 'DATE', flags: 'i' }],
      ['array with regex', ['noMatch', { pattern: 'DATE', flags: 'i' }]],
    ])(
      'filters on elementValuePattern - %s',
      async (_description, dateElementValuePattern) => {
        await invalid({
          options: [
            {
              customGroups: [
                {
                  elementValuePattern: dateElementValuePattern,
                  groupName: 'date',
                },
                {
                  elementValuePattern: 'number',
                  groupName: 'number',
                },
              ],
              groups: ['number', 'date', 'unknown'],
            },
          ],
          errors: [
            {
              data: {
                rightGroup: 'number',
                leftGroup: 'date',
                right: 'z',
                left: 'y',
              },
              messageId: 'unexpectedInterfacePropertiesGroupOrder',
            },
          ],
          output: dedent`
            interface Interface {
              a: number
              z: number
              b: Date
              y: Date
              c(): string
            }
          `,
          code: dedent`
            interface Interface {
              a: number
              b: Date
              y: Date
              z: number
              c(): string
            }
          `,
        })
      },
    )

    it('sorts custom groups by overriding type and order', async () => {
      await invalid({
        errors: [
          {
            data: {
              right: 'bb',
              left: 'a',
            },
            messageId: 'unexpectedInterfacePropertiesOrder',
          },
          {
            data: {
              right: 'ccc',
              left: 'bb',
            },
            messageId: 'unexpectedInterfacePropertiesOrder',
          },
          {
            data: {
              right: 'dddd',
              left: 'ccc',
            },
            messageId: 'unexpectedInterfacePropertiesOrder',
          },
          {
            data: {
              rightGroup: 'reversedPropertiesByLineLength',
              leftGroup: 'unknown',
              left: 'method',
              right: 'eee',
            },
            messageId: 'unexpectedInterfacePropertiesGroupOrder',
          },
        ],
        options: [
          {
            customGroups: [
              {
                groupName: 'reversedPropertiesByLineLength',
                selector: 'property',
                type: 'line-length',
                order: 'desc',
              },
            ],
            groups: ['reversedPropertiesByLineLength', 'unknown'],
            type: 'alphabetical',
            order: 'asc',
          },
        ],
        output: dedent`
          interface Interface {
            dddd: string
            ccc: string
            eee: string
            bb: string
            ff: string
            a: string
            g: string
            anotherMethod(): void
            method(): void
            yetAnotherMethod(): void
          }
        `,
        code: dedent`
          interface Interface {
            a: string
            bb: string
            ccc: string
            dddd: string
            method(): void
            eee: string
            ff: string
            g: string
            anotherMethod(): void
            yetAnotherMethod(): void
          }
        `,
      })
    })

    it('sorts custom groups by overriding fallbackSort', async () => {
      await invalid({
        options: [
          {
            customGroups: [
              {
                fallbackSort: {
                  type: 'alphabetical',
                  order: 'asc',
                },
                elementNamePattern: '^foo',
                type: 'line-length',
                groupName: 'foo',
                order: 'desc',
              },
            ],
            type: 'alphabetical',
            groups: ['foo'],
            order: 'asc',
          },
        ],
        errors: [
          {
            data: {
              right: 'fooBar',
              left: 'fooZar',
            },
            messageId: 'unexpectedInterfacePropertiesOrder',
          },
        ],
        output: dedent`
          interface Interface {
            fooBar: string
            fooZar: string
          }
        `,
        code: dedent`
          interface Interface {
            fooZar: string
            fooBar: string
          }
        `,
      })

      await invalid({
        options: [
          {
            customGroups: [
              {
                fallbackSort: {
                  type: 'alphabetical',
                  sortBy: 'value',
                },
                elementValuePattern: '^foo',
                type: 'line-length',
                groupName: 'foo',
              },
            ],
            type: 'alphabetical',
            groups: ['foo'],
            order: 'asc',
          },
        ],
        errors: [
          {
            data: {
              right: 'b',
              left: 'a',
            },
            messageId: 'unexpectedInterfacePropertiesOrder',
          },
        ],
        output: dedent`
          interface Interface {
            b: fooBar
            a: fooZar
          }
        `,
        code: dedent`
          interface Interface {
            a: fooZar
            b: fooBar
          }
        `,
      })
    })

    it('sorts custom groups by overriding sortBy', async () => {
      await invalid({
        errors: [
          {
            data: {
              rightGroup: 'fooElementsSortedByValue',
              leftGroup: 'unknown',
              right: 'fooC',
              left: 'z',
            },
            messageId: 'unexpectedInterfacePropertiesGroupOrder',
          },
          {
            data: {
              right: 'fooA',
              left: 'fooB',
            },
            messageId: 'unexpectedInterfacePropertiesOrder',
          },
          {
            data: {
              rightGroup: 'fooElementsSortedByValue',
              leftGroup: 'unknown',
              right: 'fooMethod',
              left: 'a',
            },
            messageId: 'unexpectedInterfacePropertiesGroupOrder',
          },
        ],
        options: [
          {
            customGroups: [
              {
                groupName: 'fooElementsSortedByValue',
                elementNamePattern: '^foo',
                sortBy: 'value',
              },
            ],
            groups: ['fooElementsSortedByValue', 'unknown'],
            type: 'alphabetical',
            order: 'asc',
          },
        ],
        output: dedent`
          interface Interface {
            fooA: Date
            fooC: number
            fooB: string
            fooMethod(): void
            a: string
            z: boolean
          }
        `,
        code: dedent`
          interface Interface {
            z: boolean
            fooC: number
            fooB: string
            fooA: Date
            a: string
            fooMethod(): void
          }
        `,
      })
    })

    it('does not sort custom groups with unsorted type', async () => {
      await invalid({
        options: [
          {
            customGroups: [
              {
                groupName: 'unsortedProperties',
                selector: 'property',
                type: 'unsorted',
              },
            ],
            groups: ['unsortedProperties', 'unknown'],
          },
        ],
        errors: [
          {
            data: {
              rightGroup: 'unsortedProperties',
              leftGroup: 'unknown',
              left: 'method',
              right: 'c',
            },
            messageId: 'unexpectedInterfacePropertiesGroupOrder',
          },
        ],
        output: dedent`
          interface Interface {
            b
            a
            d
            e
            c
            method(): void
          }
        `,
        code: dedent`
          interface Interface {
            b
            a
            d
            e
            method(): void
            c
          }
        `,
      })
    })

    it('sorts custom group blocks', async () => {
      await invalid({
        options: [
          {
            customGroups: [
              {
                anyOf: [
                  {
                    modifiers: ['required'],
                    selector: 'property',
                  },
                  {
                    modifiers: ['optional'],
                    selector: 'method',
                  },
                ],
                groupName: 'requiredPropertiesAndOptionalMethods',
              },
            ],
            groups: [
              ['requiredPropertiesAndOptionalMethods', 'index-signature'],
              'unknown',
            ],
          },
        ],
        errors: [
          {
            data: {
              rightGroup: 'requiredPropertiesAndOptionalMethods',
              leftGroup: 'unknown',
              right: 'd',
              left: 'c',
            },
            messageId: 'unexpectedInterfacePropertiesGroupOrder',
          },
          {
            data: {
              right: '[key: string]',
              left: 'e',
            },
            messageId: 'unexpectedInterfacePropertiesOrder',
          },
        ],
        output: dedent`
          interface Interface {
            [key: string]: string
            a: string
            d?: () => void
            e: string
            b(): void
            c?: string
          }
        `,
        code: dedent`
          interface Interface {
            a: string
            b(): void
            c?: string
            d?: () => void
            e: string
            [key: string]: string
          }
        `,
      })
    })

    it('allows to use regex for element names in custom groups', async () => {
      await valid({
        options: [
          {
            customGroups: [
              {
                elementNamePattern: '^(?!.*Foo).*$',
                groupName: 'elementsWithoutFoo',
              },
            ],
            groups: ['unknown', 'elementsWithoutFoo'],
            type: 'alphabetical',
          },
        ],
        code: dedent`
          interface Interface {
            iHaveFooInMyName: string
            meTooIHaveFoo: string
            a: string
            b: string
          }
        `,
      })
    })

    it.each([
      ['always', 'always'],
      ['1', 1],
    ] as const)(
      'allows to use newlinesInside: %s',
      async (_description, newlinesInside) => {
        await invalid({
          options: [
            {
              customGroups: [
                {
                  selector: 'property',
                  groupName: 'group1',
                  newlinesInside,
                },
              ],
              groups: ['group1'],
            },
          ],
          errors: [
            {
              data: {
                right: 'b',
                left: 'a',
              },
              messageId: 'missedSpacingBetweenInterfaceMembers',
            },
          ],
          output: dedent`
            interface Interface {
              a

              b
            }
          `,
          code: dedent`
            interface Interface {
              a
              b
            }
          `,
        })
      },
    )

    it.each([
      ['never', 'never'],
      ['0', 0],
    ] as const)(
      'allows to use newlinesInside: %s',
      async (_description, newlinesInside) => {
        await invalid({
          options: [
            {
              customGroups: [
                {
                  selector: 'property',
                  groupName: 'group1',
                  newlinesInside,
                },
              ],
              type: 'alphabetical',
              groups: ['group1'],
            },
          ],
          errors: [
            {
              data: {
                right: 'b',
                left: 'a',
              },
              messageId: 'extraSpacingBetweenInterfaceMembers',
            },
          ],
          output: dedent`
            interface Interface {
              a
              b
            }
          `,
          code: dedent`
            interface Interface {
              a

              b
            }
          `,
        })
      },
    )

    it('allows to use new line as partition', async () => {
      await valid({
        code: dedent`
          interface Interface {
            e: 'eee'
            f: 'ff'
            g: 'g'

            a: 'aaa'

            b?: 'bbb'
            c: 'cc'
            d: 'd'
          }
        `,
        options: [
          {
            ...options,
            partitionByNewLine: true,
          },
        ],
      })

      await invalid({
        errors: [
          {
            data: {
              right: 'e',
              left: 'f',
            },
            messageId: 'unexpectedInterfacePropertiesOrder',
          },
          {
            data: {
              right: 'c',
              left: 'd',
            },
            messageId: 'unexpectedInterfacePropertiesOrder',
          },
        ],
        output: dedent`
          interface Interface {
            e: 'eee'
            f: 'ff'
            g: 'g'

            a: 'aaa'

            b?: 'bbb'
            c: 'cc'
            d: 'd'
          }
        `,
        code: dedent`
          interface Interface {
            f: 'ff'
            e: 'eee'
            g: 'g'

            a: 'aaa'

            b?: 'bbb'
            d: 'd'
            c: 'cc'
          }
        `,
        options: [
          {
            ...options,
            partitionByNewLine: true,
          },
        ],
      })
    })

    it('allows to use partition comments', async () => {
      await invalid({
        output: dedent`
          interface MyInterface {
            // Part: A
            // Not partition comment
            bbb: string;
            cc: string;
            d: string;
            // Part: B
            aaaa: string;
            e: string;
            // Part: C
            'gg': string;
            // Not partition comment
            fff: string;
          }
        `,
        code: dedent`
          interface MyInterface {
            // Part: A
            cc: string;
            d: string;
            // Not partition comment
            bbb: string;
            // Part: B
            aaaa: string;
            e: string;
            // Part: C
            'gg': string;
            // Not partition comment
            fff: string;
          }
        `,
        errors: [
          {
            data: {
              right: 'bbb',
              left: 'd',
            },
            messageId: 'unexpectedInterfacePropertiesOrder',
          },
        ],
        options: [
          {
            ...options,
            partitionByComment: '^Part',
          },
        ],
      })
    })

    it('allows to use all comments as parts', async () => {
      await valid({
        code: dedent`
          interface MyInterface {
            // Comment
            bb: string;
            // Other comment
            a: string;
          }
        `,
        options: [
          {
            ...options,
            partitionByComment: true,
          },
        ],
      })
    })

    it('allows to use multiple partition comments', async () => {
      await invalid({
        output: dedent`
          interface MyInterface {
            /* Partition Comment */
            // Part: A
            d: string;
            // Part: B
            aaa: string;
            bb: string;
            c: string;
            /* Other */
            e: string;
          }
        `,
        code: dedent`
          interface MyInterface {
            /* Partition Comment */
            // Part: A
            d: string;
            // Part: B
            aaa: string;
            c: string;
            bb: string;
            /* Other */
            e: string;
          }
        `,
        errors: [
          {
            data: {
              right: 'bb',
              left: 'c',
            },
            messageId: 'unexpectedInterfacePropertiesOrder',
          },
        ],
        options: [
          {
            ...options,
            partitionByComment: ['Partition Comment', 'Part:', 'Other'],
          },
        ],
      })
    })

    it('allows to use regex for partition comments', async () => {
      await valid({
        code: dedent`
          interface MyInterface {
            e: string,
            f: string,
            // I am a partition comment because I don't have f o o
            a: string,
            b: string,
          }
        `,
        options: [
          {
            ...options,
            partitionByComment: ['^(?!.*foo).*$'],
          },
        ],
      })
    })

    it('allows to trim special characters', async () => {
      await valid({
        code: dedent`
          interface MyInterface {
            _aaa: string
            bb: string
            _c: string
          }
        `,
        options: [
          {
            ...options,
            specialCharacters: 'trim',
          },
        ],
      })
    })

    it('ignores block comments when using line partition', async () => {
      await invalid({
        errors: [
          {
            data: {
              right: 'aa',
              left: 'b',
            },
            messageId: 'unexpectedInterfacePropertiesOrder',
          },
        ],
        options: [
          {
            ...options,
            partitionByComment: {
              line: true,
            },
          },
        ],
        output: dedent`
          interface Interface {
            /* Comment */
            aa: string
            b: string
          }
        `,
        code: dedent`
          interface Interface {
            b: string
            /* Comment */
            aa: string
          }
        `,
      })
    })

    it('allows to use all line comments as parts', async () => {
      await valid({
        options: [
          {
            ...options,
            partitionByComment: {
              line: true,
            },
          },
        ],
        code: dedent`
          interface Interface {
            b: string
            // Comment
            a: string
          }
        `,
      })
    })

    it('allows to use multiple line partition comments', async () => {
      await valid({
        code: dedent`
          interface Interface {
            c: string
            // b
            b: string
            // a
            a: string
          }
        `,
        options: [
          {
            ...options,
            partitionByComment: {
              line: ['a', 'b'],
            },
          },
        ],
      })
    })

    it('allows to use regex for line partition comments', async () => {
      await valid({
        code: dedent`
          interface Interface {
            b: string
            // I am a partition comment because I don't have f o o
            a: string
          }
        `,
        options: [
          {
            ...options,
            partitionByComment: {
              line: ['^(?!.*foo).*$'],
            },
          },
        ],
      })
    })

    it('ignores line comments when using block partition', async () => {
      await invalid({
        errors: [
          {
            data: {
              right: 'aa',
              left: 'b',
            },
            messageId: 'unexpectedInterfacePropertiesOrder',
          },
        ],
        options: [
          {
            ...options,
            partitionByComment: {
              block: true,
            },
          },
        ],
        output: dedent`
          interface Interface {
            // Comment
            aa: string
            b: string
          }
        `,
        code: dedent`
          interface Interface {
            b: string
            // Comment
            aa: string
          }
        `,
      })
    })

    it('allows to use all block comments as parts', async () => {
      await valid({
        options: [
          {
            ...options,
            partitionByComment: {
              block: true,
            },
          },
        ],
        code: dedent`
          interface Interface {
            b: string
            /* Comment */
            a: string
          }
        `,
      })
    })

    it('allows to use multiple block partition comments', async () => {
      await valid({
        code: dedent`
          interface Interface {
            c: string
            /* b */
            b: string
            /* a */
            a: string
          }
        `,
        options: [
          {
            ...options,
            partitionByComment: {
              block: ['a', 'b'],
            },
          },
        ],
      })
    })

    it('allows to use regex for block partition comments', async () => {
      await valid({
        code: dedent`
          interface Interface {
            b: string
            /* I am a partition comment because I don't have f o o */
            a: string
          }
        `,
        options: [
          {
            ...options,
            partitionByComment: {
              block: ['^(?!.*foo).*$'],
            },
          },
        ],
      })
    })

    it('allows to remove special characters', async () => {
      await valid({
        code: dedent`
          interface MyInterface {
            abc: string
            a_c: string
          }
        `,
        options: [
          {
            ...options,
            specialCharacters: 'remove',
          },
        ],
      })
    })

    it('allows to use locale', async () => {
      await valid({
        code: dedent`
          interface MyInterface {
            你好: string
            世界: string
            a: string
            A: string
            b: string
            B: string
          }
        `,
        options: [{ ...options, locales: 'zh-CN' }],
      })
    })

    it('allows to use method group', async () => {
      await valid({
        code: dedent`
          interface Interface {
            c: (((v: false) => 'false') | ((v: true) => 'true')) & ((v: any) => any)
            b(): void
            a: string
            d: string
          }
        `,
        options: [
          {
            ...options,
            groups: ['method', 'unknown'],
          },
        ],
      })
    })

    it.each([
      ['never', 'never'],
      ['0', 0],
    ] as const)(
      'removes newlines when newlinesBetween is %s',
      async (_description, newlinesBetween) => {
        await invalid({
          errors: [
            {
              data: {
                left: 'aaaa',
                right: 'yy',
              },
              messageId: 'extraSpacingBetweenInterfaceMembers',
            },
            {
              data: {
                right: 'bbb',
                left: 'z',
              },
              messageId: 'unexpectedInterfacePropertiesOrder',
            },
            {
              data: {
                right: 'bbb',
                left: 'z',
              },
              messageId: 'extraSpacingBetweenInterfaceMembers',
            },
          ],
          code: dedent`
            interface Interface {
              aaaa: () => null,


             yy: "y",
            z: "z",

                bbb: "b",
            }
          `,
          output: dedent`
            interface Interface {
              aaaa: () => null,
             bbb: "b",
            yy: "y",
                z: "z",
            }
          `,
          options: [
            {
              ...options,
              groups: ['method', 'unknown'],
              newlinesBetween,
            },
          ],
        })
      },
    )

    it('handles newlinesBetween between consecutive groups', async () => {
      await invalid({
        options: [
          {
            ...options,
            customGroups: [
              { elementNamePattern: 'a', groupName: 'a' },
              { elementNamePattern: 'b', groupName: 'b' },
              { elementNamePattern: 'c', groupName: 'c' },
              { elementNamePattern: 'd', groupName: 'd' },
              { elementNamePattern: 'e', groupName: 'e' },
            ],
            groups: [
              'a',
              { newlinesBetween: 'always' },
              'b',
              { newlinesBetween: 'always' },
              'c',
              { newlinesBetween: 'never' },
              'd',
              { newlinesBetween: 'ignore' },
              'e',
            ],
            newlinesBetween: 'always',
          },
        ],
        errors: [
          {
            data: {
              right: 'b',
              left: 'a',
            },
            messageId: 'missedSpacingBetweenInterfaceMembers',
          },
          {
            data: {
              right: 'c',
              left: 'b',
            },
            messageId: 'extraSpacingBetweenInterfaceMembers',
          },
          {
            data: {
              right: 'd',
              left: 'c',
            },
            messageId: 'extraSpacingBetweenInterfaceMembers',
          },
        ],
        output: dedent`
          interface Interface {
            a: string

            b: string

            c: string
            d: string


            e: string
          }
        `,
        code: dedent`
          interface Interface {
            a: string
            b: string


            c: string

            d: string


            e: string
          }
        `,
      })
    })

    it.each([
      [2, 'never'],
      [2, 0],
      [2, 'ignore'],
      ['never', 2],
      [0, 2],
      ['ignore', 2],
    ] as const)(
      'enforces newlines when global option is %s and group option is %s',
      async (globalNewlinesBetween, groupNewlinesBetween) => {
        await invalid({
          options: [
            {
              ...options,
              customGroups: [
                { elementNamePattern: 'a', groupName: 'a' },
                { elementNamePattern: 'b', groupName: 'b' },
                { groupName: 'unusedGroup', elementNamePattern: 'X' },
              ],
              groups: [
                'a',
                'unusedGroup',
                { newlinesBetween: groupNewlinesBetween },
                'b',
              ],
              newlinesBetween: globalNewlinesBetween,
            },
          ],
          errors: [
            {
              data: {
                right: 'b',
                left: 'a',
              },
              messageId: 'missedSpacingBetweenInterfaceMembers',
            },
          ],
          output: dedent`
            interface Interface {
              a: string


              b: string
            }
          `,
          code: dedent`
            interface Interface {
              a: string
              b: string
            }
          `,
        })
      },
    )

    it.each(['always', 2, 'ignore', 'never', 0] as const)(
      'enforces no newline when global option is %s and newlinesBetween: never exists between all groups',
      async globalNewlinesBetween => {
        await invalid({
          options: [
            {
              ...options,
              customGroups: [
                { elementNamePattern: 'a', groupName: 'a' },
                { elementNamePattern: 'b', groupName: 'b' },
                { elementNamePattern: 'c', groupName: 'c' },
                { groupName: 'unusedGroup', elementNamePattern: 'X' },
              ],
              groups: [
                'a',
                { newlinesBetween: 'never' },
                'unusedGroup',
                { newlinesBetween: 'never' },
                'b',
                { newlinesBetween: 'always' },
                'c',
              ],
              newlinesBetween: globalNewlinesBetween,
            },
          ],
          errors: [
            {
              data: {
                right: 'b',
                left: 'a',
              },
              messageId: 'extraSpacingBetweenInterfaceMembers',
            },
          ],
          output: dedent`
            interface Interface {
              a: string
              b: string
            }
          `,
          code: dedent`
            interface Interface {
              a: string

              b: string
            }
          `,
        })
      },
    )

    it.each([
      ['ignore', 'never'],
      ['ignore', 0],
      ['never', 'ignore'],
      [0, 'ignore'],
    ] as const)(
      'does not enforce newline when global option is %s and group option is %s',
      async (globalNewlinesBetween, groupNewlinesBetween) => {
        await valid({
          options: [
            {
              ...options,
              customGroups: [
                { elementNamePattern: 'a', groupName: 'a' },
                { elementNamePattern: 'b', groupName: 'b' },
                { groupName: 'unusedGroup', elementNamePattern: 'X' },
              ],
              groups: [
                'a',
                'unusedGroup',
                { newlinesBetween: groupNewlinesBetween },
                'b',
              ],
              newlinesBetween: globalNewlinesBetween,
            },
          ],
          code: dedent`
            interface Interface {
              a: string

              b: string
            }
          `,
        })

        await valid({
          options: [
            {
              ...options,
              customGroups: [
                { elementNamePattern: 'a', groupName: 'a' },
                { elementNamePattern: 'b', groupName: 'b' },
                { groupName: 'unusedGroup', elementNamePattern: 'X' },
              ],
              groups: [
                'a',
                'unusedGroup',
                { newlinesBetween: groupNewlinesBetween },
                'b',
              ],
              newlinesBetween: globalNewlinesBetween,
            },
          ],
          code: dedent`
            interface Interface {
              a: string
              b: string
            }
          `,
        })
      },
    )

    it('handles newlines and comment after fixes', async () => {
      await invalid({
        errors: [
          {
            data: {
              rightGroup: 'property',
              leftGroup: 'method',
              right: 'a',
              left: 'b',
            },
            messageId: 'unexpectedInterfacePropertiesGroupOrder',
          },
        ],
        output: dedent`
          interface Interface {
            a: string // Comment after

            b: () => void
            c: () => void
          };
        `,
        code: dedent`
          interface Interface {
            b: () => void
            a: string // Comment after

            c: () => void
          };
        `,
        options: [
          {
            groups: ['property', 'method'],
            newlinesBetween: 'always',
          },
        ],
      })
    })

    it.each([
      ['never', 'never'],
      ['0', 0],
    ] as const)(
      'ignores newline fixes between different partitions when newlinesBetween is %s',
      async (_description, newlinesBetween) => {
        await invalid({
          options: [
            {
              ...options,
              customGroups: [
                {
                  elementNamePattern: 'aaa',
                  groupName: 'a',
                },
              ],
              groups: ['a', 'unknown'],
              partitionByComment: true,
              newlinesBetween,
            },
          ],
          errors: [
            {
              data: {
                right: 'bb',
                left: 'c',
              },
              messageId: 'unexpectedInterfacePropertiesOrder',
            },
          ],
          output: dedent`
            interface Interface {
              aaa

              // Partition comment

              bb
              c
            }
          `,
          code: dedent`
            interface Interface {
              aaa

              // Partition comment

              c
              bb
            }
          `,
        })
      },
    )

    it('sorts inline elements correctly', async () => {
      await invalid({
        errors: [
          {
            data: {
              right: 'aa',
              left: 'b',
            },
            messageId: 'unexpectedInterfacePropertiesOrder',
          },
        ],
        output: dedent`
          interface Interface {
            aa: string; b: string,
          }
        `,
        code: dedent`
          interface Interface {
            b: string, aa: string
          }
        `,
        options: [options],
      })

      await invalid({
        errors: [
          {
            data: {
              right: 'aa',
              left: 'b',
            },
            messageId: 'unexpectedInterfacePropertiesOrder',
          },
        ],
        output: dedent`
          interface Interface {
            aa: string; b: string,
          }
        `,
        code: dedent`
          interface Interface {
            b: string, aa: string;
          }
        `,
        options: [options],
      })

      await invalid({
        errors: [
          {
            data: {
              right: 'aa',
              left: 'b',
            },
            messageId: 'unexpectedInterfacePropertiesOrder',
          },
        ],
        output: dedent`
          interface Interface {
            aa: string, b: string,
          }
        `,
        code: dedent`
          interface Interface {
            b: string, aa: string,
          }
        `,
        options: [options],
      })
    })

    it.each([
      ['^r|g|b$', '^r|g|b$'],
      ['array with ^r|g|b$', ['noMatch', '^r|g|b$']],
      ['pattern with flags', { pattern: '^R|G|B$', flags: 'i' }],
      [
        'array with pattern and flags',
        ['noMatch', { pattern: '^R|G|B$', flags: 'i' }],
      ],
    ])(
      'allows to use allNamesMatchPattern with %s',
      async (_description, rgbAllNamesMatchPattern) => {
        await invalid({
          options: [
            {
              ...options,
              useConfigurationIf: {
                allNamesMatchPattern: 'foo',
              },
            },
            {
              ...options,
              customGroups: [
                {
                  elementNamePattern: '^r$',
                  groupName: 'r',
                },
                {
                  elementNamePattern: '^g$',
                  groupName: 'g',
                },
                {
                  elementNamePattern: '^b$',
                  groupName: 'b',
                },
              ],
              useConfigurationIf: {
                allNamesMatchPattern: rgbAllNamesMatchPattern,
              },
              groups: ['r', 'g', 'b'],
            },
          ],
          errors: [
            {
              data: {
                rightGroup: 'g',
                leftGroup: 'b',
                right: 'g',
                left: 'b',
              },
              messageId: 'unexpectedInterfacePropertiesGroupOrder',
            },
            {
              data: {
                rightGroup: 'r',
                leftGroup: 'g',
                right: 'r',
                left: 'g',
              },
              messageId: 'unexpectedInterfacePropertiesGroupOrder',
            },
          ],
          output: dedent`
            interface Interface {
              r: string
              g: string
              b: string
            }
          `,
          code: dedent`
            interface Interface {
              b: string
              g: string
              r: string
            }
          `,
        })
      },
    )

    it('detects declaration name by pattern', async () => {
      await valid({
        options: [
          {
            useConfigurationIf: {
              declarationMatchesPattern: '^Interface$',
            },
            type: 'unsorted',
          },
          options,
        ],
        code: dedent`
          interface Interface {
            b: string
            c: string
            a: string
          }
        `,
      })

      await invalid({
        options: [
          {
            useConfigurationIf: {
              declarationMatchesPattern: '^Interface$',
            },
            type: 'unsorted',
          },
          options,
        ],
        errors: [
          {
            data: {
              right: 'aa',
              left: 'b',
            },
            messageId: 'unexpectedInterfacePropertiesOrder',
          },
        ],
        output: dedent`
          interface OtherInterface {
            aa: string
            b: string
          }
        `,
        code: dedent`
          interface OtherInterface {
            b: string
            aa: string
          }
        `,
      })
    })

    it('allows sorting by value', async () => {
      await invalid({
        errors: [
          {
            data: {
              right: 'bb',
              left: 'a',
            },
            messageId: 'unexpectedInterfacePropertiesOrder',
          },
        ],
        output: dedent`
          interface Interface {
            bb: 'a'
            a: 'b'
          }
        `,
        code: dedent`
          interface Interface {
            a: 'b'
            bb: 'a'
          }
        `,
        options: [
          {
            sortBy: 'value',
            ...options,
          },
        ],
      })
    })

    it('does not enforce sorting of non-properties in the same group', async () => {
      await invalid({
        errors: [
          {
            data: {
              right: 'a',
              left: 'z',
            },
            messageId: 'unexpectedInterfacePropertiesOrder',
          },
          {
            data: {
              right: 'y',
              left: 'a',
            },
            messageId: 'unexpectedInterfacePropertiesOrder',
          },
        ],
        output: dedent`
          interface Interface {
            y: 'yy'
            a(): void
            z: 'z'
          }
        `,
        code: dedent`
          interface Interface {
            z: 'z'
            a(): void
            y: 'yy'
          }
        `,
        options: [
          {
            sortBy: 'value',
            ...options,
          },
        ],
      })
    })

    it('enforces grouping but does not enforce sorting of non-properties', async () => {
      await invalid({
        errors: [
          {
            data: {
              rightGroup: 'method',
              leftGroup: 'unknown',
              right: 'a',
              left: 'z',
            },
            messageId: 'unexpectedInterfacePropertiesGroupOrder',
          },
        ],
        options: [
          {
            sortBy: 'value',
            ...options,
            groups: ['method', 'unknown'],
          },
        ],
        output: dedent`
          interface Interface {
            b(): void
            a(): void
            z: 'z'
          }
        `,
        code: dedent`
          interface Interface {
            b(): void
            z: 'z'
            a(): void
          }
        `,
      })
    })
  })

  describe('custom', () => {
    let alphabet = Alphabet.generateRecommendedAlphabet()
      .sortByLocaleCompare('en-US')
      .getCharacters()

    let options = {
      type: 'custom',
      order: 'asc',
      alphabet,
    } as const

    it('sorts interface properties', async () => {
      await valid({
        code: dedent`
          interface Interface {
            a: string
          }
        `,
        options: [options],
      })

      await valid({
        code: dedent`
          interface Interface {
            a: string
            b: 'b1' | 'b2',
            c: string
          }
        `,
        options: [options],
      })

      await invalid({
        errors: [
          {
            data: {
              right: 'b',
              left: 'c',
            },
            messageId: 'unexpectedInterfacePropertiesOrder',
          },
        ],
        output: dedent`
          interface Interface {
            a: string
            b: 'b1' | 'b2',
            c: string
          }
        `,
        code: dedent`
          interface Interface {
            a: string
            c: string
            b: 'b1' | 'b2',
          }
        `,
        options: [options],
      })
    })
  })

  describe('unsorted', () => {
    let options = {
      type: 'unsorted',
      order: 'asc',
    } as const

    it('does not enforce sorting', async () => {
      await valid({
        code: dedent`
          interface Interface {
            b: string;
            c: string;
            a: string;
          }
        `,
        options: [options],
      })
    })

    it('enforces grouping', async () => {
      await invalid({
        options: [
          {
            ...options,
            customGroups: [
              {
                elementNamePattern: '^a',
                groupName: 'a',
              },
              {
                elementNamePattern: '^b',
                groupName: 'b',
              },
            ],
            groups: ['b', 'a'],
          },
        ],
        errors: [
          {
            data: {
              rightGroup: 'b',
              leftGroup: 'a',
              right: 'ba',
              left: 'aa',
            },
            messageId: 'unexpectedInterfacePropertiesGroupOrder',
          },
        ],
        output: dedent`
          interface Interface {
            ba: string
            bb: string
            ab: string
            aa: string
          }
        `,
        code: dedent`
          interface Interface {
            ab: string
            aa: string
            ba: string
            bb: string
          }
        `,
      })
    })

    it('enforces newlines between groups', async () => {
      await invalid({
        options: [
          {
            ...options,
            customGroups: [
              {
                elementNamePattern: 'a',
                groupName: 'a',
              },
              {
                elementNamePattern: 'b',
                groupName: 'b',
              },
            ],
            newlinesBetween: 'always',
            groups: ['b', 'a'],
          },
        ],
        errors: [
          {
            data: {
              right: 'a',
              left: 'b',
            },
            messageId: 'missedSpacingBetweenInterfaceMembers',
          },
        ],
        output: dedent`
          interface Interface {
            b: string

            a: string
          }
        `,
        code: dedent`
          interface Interface {
            b: string
            a: string
          }
        `,
      })
    })
  })

  describe('misc', () => {
    it('validates the JSON schema', async () => {
      await expect(
        validateRuleJsonSchema(rule.meta.schema),
      ).resolves.not.toThrow()
    })

    it('sets alphabetical asc sorting as default', async () => {
      await valid(dedent`
        interface Interface {
          a: string
          b: string
        }
      `)

      await valid({
        code: dedent`
          interface Calculator {
            log: (x: number) => number,
            log10: (x: number) => number,
            log1p: (x: number) => number,
            log2: (x: number) => number,
          }
        `,
        options: [{}],
      })

      await invalid({
        errors: [
          {
            data: {
              right: 'a',
              left: 'b',
            },
            messageId: 'unexpectedInterfacePropertiesOrder',
          },
        ],
        output: dedent`
          interface Interface {
            a: string
            b: string
          }
        `,
        code: dedent`
          interface Interface {
            b: string
            a: string
          }
        `,
      })
    })

    it('allows to ignore interfaces', async () => {
      await valid({
        options: [
          {
            ignorePattern: ['Ignore'],
            type: 'line-length',
            order: 'desc',
          },
        ],
        code: dedent`
          interface IgnoreInterface {
            b: 'b'
            a: 'aaa'
          }
        `,
      })
    })

    it('supports eslint-disable for individual nodes', async () => {
      await valid({
        code: dedent`
          interface Interface {
            b: string;
            c: string;
            // eslint-disable-next-line
            a: string;
          }
        `,
      })

      await invalid({
        errors: [
          {
            data: {
              right: 'b',
              left: 'c',
            },
            messageId: 'unexpectedInterfacePropertiesOrder',
          },
        ],
        output: dedent`
          interface Interface {
            b: string
            c: string
            // eslint-disable-next-line
            a: string
          }
        `,
        code: dedent`
          interface Interface {
            c: string
            b: string
            // eslint-disable-next-line
            a: string
          }
        `,
        options: [{}],
      })

      await invalid({
        errors: [
          {
            data: {
              right: 'c',
              left: 'd',
            },
            messageId: 'unexpectedInterfacePropertiesOrder',
          },
          {
            data: {
              right: 'b',
              left: 'a',
            },
            messageId: 'unexpectedInterfacePropertiesOrder',
          },
        ],
        output: dedent`
          interface Interface {
            b: string
            c: string
            // eslint-disable-next-line
            a: string
            d: string
          }
        `,
        code: dedent`
          interface Interface {
            d: string
            c: string
            // eslint-disable-next-line
            a: string
            b: string
          }
        `,
        options: [
          {
            partitionByComment: true,
          },
        ],
      })

      await invalid({
        errors: [
          {
            data: {
              right: 'b',
              left: 'c',
            },
            messageId: 'unexpectedInterfacePropertiesOrder',
          },
        ],
        output: dedent`
          interface Interface {
            b: string
            c: string
            a: string // eslint-disable-line
          }
        `,
        code: dedent`
          interface Interface {
            c: string
            b: string
            a: string // eslint-disable-line
          }
        `,
        options: [{}],
      })

      await invalid({
        errors: [
          {
            data: {
              right: 'b',
              left: 'c',
            },
            messageId: 'unexpectedInterfacePropertiesOrder',
          },
        ],
        output: dedent`
          interface Interface {
            b: string
            c: string
            /* eslint-disable-next-line */
            a: string
          }
        `,
        code: dedent`
          interface Interface {
            c: string
            b: string
            /* eslint-disable-next-line */
            a: string
          }
        `,
        options: [{}],
      })

      await invalid({
        errors: [
          {
            data: {
              right: 'b',
              left: 'c',
            },
            messageId: 'unexpectedInterfacePropertiesOrder',
          },
        ],
        output: dedent`
          interface Interface {
            b: string
            c: string
            a: string /* eslint-disable-line */
          }
        `,
        code: dedent`
          interface Interface {
            c: string
            b: string
            a: string /* eslint-disable-line */
          }
        `,
        options: [{}],
      })

      await invalid({
        output: dedent`
          interface Interface {
            a: string
            d: string
            /* eslint-disable */
            c: string
            b: string
            // Shouldn't move
            /* eslint-enable */
            e: string
          }
        `,
        code: dedent`
          interface Interface {
            d: string
            e: string
            /* eslint-disable */
            c: string
            b: string
            // Shouldn't move
            /* eslint-enable */
            a: string
          }
        `,
        errors: [
          {
            data: {
              right: 'a',
              left: 'b',
            },
            messageId: 'unexpectedInterfacePropertiesOrder',
          },
        ],
        options: [{}],
      })

      await invalid({
        output: dedent`
          interface Interface {
            b: string
            c: string
            // eslint-disable-next-line rule-to-test/sort-interfaces
            a: string
          }
        `,
        code: dedent`
          interface Interface {
            c: string
            b: string
            // eslint-disable-next-line rule-to-test/sort-interfaces
            a: string
          }
        `,
        errors: [
          {
            data: {
              right: 'b',
              left: 'c',
            },
            messageId: 'unexpectedInterfacePropertiesOrder',
          },
        ],
        options: [{}],
      })

      await invalid({
        errors: [
          {
            data: {
              right: 'b',
              left: 'c',
            },
            messageId: 'unexpectedInterfacePropertiesOrder',
          },
        ],
        output: dedent`
          interface Interface {
            b: string
            c: string
            a: string // eslint-disable-line rule-to-test/sort-interfaces
          }
        `,
        code: dedent`
          interface Interface {
            c: string
            b: string
            a: string // eslint-disable-line rule-to-test/sort-interfaces
          }
        `,
        options: [{}],
      })

      await invalid({
        output: dedent`
          interface Interface {
            b: string
            c: string
            /* eslint-disable-next-line rule-to-test/sort-interfaces */
            a: string
          }
        `,
        code: dedent`
          interface Interface {
            c: string
            b: string
            /* eslint-disable-next-line rule-to-test/sort-interfaces */
            a: string
          }
        `,
        errors: [
          {
            data: {
              right: 'b',
              left: 'c',
            },
            messageId: 'unexpectedInterfacePropertiesOrder',
          },
        ],
        options: [{}],
      })

      await invalid({
        errors: [
          {
            data: {
              right: 'b',
              left: 'c',
            },
            messageId: 'unexpectedInterfacePropertiesOrder',
          },
        ],
        output: dedent`
          interface Interface {
            b: string
            c: string
            a: string /* eslint-disable-line rule-to-test/sort-interfaces */
          }
        `,
        code: dedent`
          interface Interface {
            c: string
            b: string
            a: string /* eslint-disable-line rule-to-test/sort-interfaces */
          }
        `,
        options: [{}],
      })

      await invalid({
        output: dedent`
          interface Interface {
            a: string
            d: string
            /* eslint-disable rule-to-test/sort-interfaces */
            c: string
            b: string
            // Shouldn't move
            /* eslint-enable */
            e: string
          }
        `,
        code: dedent`
          interface Interface {
            d: string
            e: string
            /* eslint-disable rule-to-test/sort-interfaces */
            c: string
            b: string
            // Shouldn't move
            /* eslint-enable */
            a: string
          }
        `,
        errors: [
          {
            data: {
              right: 'a',
              left: 'b',
            },
            messageId: 'unexpectedInterfacePropertiesOrder',
          },
        ],
        options: [{}],
      })
    })
  })
})<|MERGE_RESOLUTION|>--- conflicted
+++ resolved
@@ -727,91 +727,6 @@
       })
     })
 
-<<<<<<< HEAD
-=======
-    it('allows to set groups for sorting', async () => {
-      await valid({
-        code: dedent`
-          interface Interface {
-            g: 'g'
-            d: {
-              e: 'e'
-              f: 'f'
-            }
-            a: 'aaa'
-            b: 'bb'
-            c: 'c'
-          }
-        `,
-        options: [
-          {
-            ...options,
-            customGroups: {
-              g: 'g',
-            },
-            groups: ['g', 'multiline-member', 'unknown'],
-          },
-        ],
-      })
-
-      await invalid({
-        errors: [
-          {
-            data: {
-              rightGroup: 'multiline-member',
-              leftGroup: 'unknown',
-              right: 'd',
-              left: 'c',
-            },
-            messageId: 'unexpectedInterfacePropertiesGroupOrder',
-          },
-          {
-            data: {
-              leftGroup: 'multiline-member',
-              rightGroup: 'g',
-              right: 'g',
-              left: 'd',
-            },
-            messageId: 'unexpectedInterfacePropertiesGroupOrder',
-          },
-        ],
-        output: dedent`
-          interface Interface {
-            g: 'g'
-            d: {
-              e: 'e'
-              f: 'f'
-            }
-            a: 'aaa'
-            b: 'bb'
-            c: 'c'
-          }
-        `,
-        code: dedent`
-          interface Interface {
-            a: 'aaa'
-            b: 'bb'
-            c: 'c'
-            d: {
-              e: 'e'
-              f: 'f'
-            }
-            g: 'g'
-          }
-        `,
-        options: [
-          {
-            ...options,
-            customGroups: {
-              g: 'g',
-            },
-            groups: ['g', 'multiline-member', 'unknown'],
-          },
-        ],
-      })
-    })
-
->>>>>>> 19eb203c
     it('filters on selector and modifiers', async () => {
       await invalid({
         options: [
@@ -3387,91 +3302,6 @@
       })
     })
 
-<<<<<<< HEAD
-=======
-    it('allows to set groups for sorting', async () => {
-      await valid({
-        code: dedent`
-          interface Interface {
-            g: 'g'
-            d: {
-              e: 'e'
-              f: 'f'
-            }
-            a: 'aaa'
-            b: 'bb'
-            c: 'c'
-          }
-        `,
-        options: [
-          {
-            ...options,
-            customGroups: {
-              g: 'g',
-            },
-            groups: ['g', 'multiline-member', 'unknown'],
-          },
-        ],
-      })
-
-      await invalid({
-        errors: [
-          {
-            data: {
-              rightGroup: 'multiline-member',
-              leftGroup: 'unknown',
-              right: 'd',
-              left: 'c',
-            },
-            messageId: 'unexpectedInterfacePropertiesGroupOrder',
-          },
-          {
-            data: {
-              leftGroup: 'multiline-member',
-              rightGroup: 'g',
-              right: 'g',
-              left: 'd',
-            },
-            messageId: 'unexpectedInterfacePropertiesGroupOrder',
-          },
-        ],
-        output: dedent`
-          interface Interface {
-            g: 'g'
-            d: {
-              e: 'e'
-              f: 'f'
-            }
-            a: 'aaa'
-            b: 'bb'
-            c: 'c'
-          }
-        `,
-        code: dedent`
-          interface Interface {
-            a: 'aaa'
-            b: 'bb'
-            c: 'c'
-            d: {
-              e: 'e'
-              f: 'f'
-            }
-            g: 'g'
-          }
-        `,
-        options: [
-          {
-            ...options,
-            customGroups: {
-              g: 'g',
-            },
-            groups: ['g', 'multiline-member', 'unknown'],
-          },
-        ],
-      })
-    })
-
->>>>>>> 19eb203c
     it('filters on selector and modifiers', async () => {
       await invalid({
         options: [
@@ -6033,91 +5863,6 @@
       })
     })
 
-<<<<<<< HEAD
-=======
-    it('allows to set groups for sorting', async () => {
-      await valid({
-        code: dedent`
-          interface Interface {
-            g: 'g'
-            d: {
-              e: 'e'
-              f: 'f'
-            }
-            a: 'aaa'
-            b: 'bb'
-            c: 'c'
-          }
-        `,
-        options: [
-          {
-            ...options,
-            customGroups: {
-              g: 'g',
-            },
-            groups: ['g', 'multiline-member', 'unknown'],
-          },
-        ],
-      })
-
-      await invalid({
-        errors: [
-          {
-            data: {
-              rightGroup: 'multiline-member',
-              leftGroup: 'unknown',
-              right: 'd',
-              left: 'c',
-            },
-            messageId: 'unexpectedInterfacePropertiesGroupOrder',
-          },
-          {
-            data: {
-              leftGroup: 'multiline-member',
-              rightGroup: 'g',
-              right: 'g',
-              left: 'd',
-            },
-            messageId: 'unexpectedInterfacePropertiesGroupOrder',
-          },
-        ],
-        output: dedent`
-          interface Interface {
-            g: 'g'
-            d: {
-              e: 'e'
-              f: 'f'
-            }
-            a: 'aaa'
-            b: 'bb'
-            c: 'c'
-          }
-        `,
-        code: dedent`
-          interface Interface {
-            a: 'aaa'
-            b: 'bb'
-            c: 'c'
-            d: {
-              e: 'e'
-              f: 'f'
-            }
-            g: 'g'
-          }
-        `,
-        options: [
-          {
-            ...options,
-            customGroups: {
-              g: 'g',
-            },
-            groups: ['g', 'multiline-member', 'unknown'],
-          },
-        ],
-      })
-    })
-
->>>>>>> 19eb203c
     it('filters on selector and modifiers', async () => {
       await invalid({
         options: [
