import type { TSESTree } from '@typescript-eslint/types'
import type { TSESLint } from '@typescript-eslint/utils'

import type {
  SortImportsSortingNode,
  Selector,
  Modifier,
  Options,
  Group,
} from './sort-imports/types'

import {
  buildCustomGroupsArrayJsonSchema,
  partitionByCommentJsonSchema,
  partitionByNewLineJsonSchema,
  newlinesBetweenJsonSchema,
  commonJsonSchemas,
  groupsJsonSchema,
  regexJsonSchema,
} from '../utils/common-json-schemas'
import {
  MISSED_COMMENT_ABOVE_ERROR,
  DEPENDENCY_ORDER_ERROR,
  MISSED_SPACING_ERROR,
  EXTRA_SPACING_ERROR,
  GROUP_ORDER_ERROR,
  ORDER_ERROR,
} from '../utils/report-errors'
import { validateNewlinesAndPartitionConfiguration } from '../utils/validate-newlines-and-partition-configuration'
import { validateGeneratedGroupsConfiguration } from '../utils/validate-generated-groups-configuration'
import { validateSideEffectsConfiguration } from './sort-imports/validate-side-effects-configuration'
import { validateCustomSortConfiguration } from '../utils/validate-custom-sort-configuration'
import { getCustomGroupOverriddenOptions } from '../utils/get-custom-groups-compare-options'
import { readClosestTsConfigByPath } from './sort-imports/read-closest-ts-config-by-path'
import { getOptionsWithCleanGroups } from '../utils/get-options-with-clean-groups'
import { computeCommonSelectors } from './sort-imports/compute-common-selectors'
import { isSideEffectOnlyGroup } from './sort-imports/is-side-effect-only-group'
import { generatePredefinedGroups } from '../utils/generate-predefined-groups'
import { sortNodesByDependencies } from '../utils/sort-nodes-by-dependencies'
import { getEslintDisabledLines } from '../utils/get-eslint-disabled-lines'
import { isNodeEslintDisabled } from '../utils/is-node-eslint-disabled'
import { doesCustomGroupMatch } from '../utils/does-custom-group-match'
import { singleCustomGroupJsonSchema } from './sort-imports/types'
import { sortNodesByGroups } from '../utils/sort-nodes-by-groups'
import { allModifiers, allSelectors } from './sort-imports/types'
import { createEslintRule } from '../utils/create-eslint-rule'
import { allDeprecatedSelectors } from './sort-imports/types'
import { reportAllErrors } from '../utils/report-all-errors'
import { shouldPartition } from '../utils/should-partition'
import { computeGroup } from '../utils/compute-group'
import { rangeToDiff } from '../utils/range-to-diff'
import { getSettings } from '../utils/get-settings'
import { isSortable } from '../utils/is-sortable'
import { complete } from '../utils/complete'

/** Cache computed groups by modifiers and selectors for performance. */
let cachedGroupsByModifiersAndSelectors = new Map<string, string[]>()

export type MessageId =
  | 'unexpectedImportsDependencyOrder'
  | 'missedSpacingBetweenImports'
  | 'unexpectedImportsGroupOrder'
  | 'extraSpacingBetweenImports'
  | 'missedCommentAboveImport'
  | 'unexpectedImportsOrder'

let defaultOptions: Required<Omit<Options[0], 'maxLineLength' | 'tsconfig'>> &
  Pick<Options[0], 'maxLineLength' | 'tsconfig'> = {
  groups: [
    'type-import',
    ['value-builtin', 'value-external'],
    'type-internal',
    'value-internal',
    ['type-parent', 'type-sibling', 'type-index'],
    ['value-parent', 'value-sibling', 'value-index'],
    'ts-equals-import',
    'unknown',
  ],
  internalPattern: ['^~/.+', '^@/.+'],
  fallbackSort: { type: 'unsorted' },
  partitionByComment: false,
  partitionByNewLine: false,
  specialCharacters: 'keep',
  sortSideEffects: false,
  type: 'alphabetical',
  environment: 'node',
  newlinesBetween: 1,
  customGroups: [],
  ignoreCase: true,
  locales: 'en-US',
  alphabet: '',
  order: 'asc',
}

export default createEslintRule<Options, MessageId>({
  create: context => {
    let settings = getSettings(context.settings)

    let userOptions = context.options.at(0)
    let options = getOptionsWithCleanGroups(
      complete(userOptions, settings, defaultOptions),
    )

    validateGeneratedGroupsConfiguration({
      selectors: [...allSelectors, ...allDeprecatedSelectors],
      modifiers: allModifiers,
      options,
    })
    validateCustomSortConfiguration(options)
    validateNewlinesAndPartitionConfiguration(options)
    validateSideEffectsConfiguration(options)

    let tsconfigRootDirectory = options.tsconfig?.rootDir
    let tsConfigOutput = tsconfigRootDirectory
      ? readClosestTsConfigByPath({
          tsconfigFilename: options.tsconfig?.filename ?? 'tsconfig.json',
          tsconfigRootDir: tsconfigRootDirectory,
          filePath: context.physicalFilename,
          contextCwd: context.cwd,
        })
      : null

    let { sourceCode, filename, id } = context
    let eslintDisabledLines = getEslintDisabledLines({
      ruleName: id,
      sourceCode,
    })
    let sortingNodesWithoutPartitionId: Omit<
      SortImportsSortingNode,
      'partitionId'
    >[] = []

    let flatGroups = new Set(options.groups.flat())
    let shouldRegroupSideEffectNodes = flatGroups.has('side-effect')
    let shouldRegroupSideEffectStyleNodes = flatGroups.has('side-effect-style')

    function registerNode(
      node:
        | TSESTree.TSImportEqualsDeclaration
        | TSESTree.VariableDeclaration
        | TSESTree.ImportDeclaration,
    ): void {
      let name = getNodeName({
        sourceCode,
        node,
      })

      let commonSelectors = computeCommonSelectors({
        tsConfigOutput,
        filename,
        options,
        name,
      })

      let selectors: Selector[] = []
      let modifiers: Modifier[] = []
      let group: Group | null = null

      if (node.type !== 'VariableDeclaration' && node.importKind === 'type') {
        if (node.type === 'ImportDeclaration') {
          for (let selector of commonSelectors) {
            if (selector !== 'subpath' && selector !== 'tsconfig-path') {
              selectors.push(`${selector}-type`)
            }
          }
        }

        selectors.push('type')
        modifiers.push('type')
      }

      let isSideEffect = isSideEffectImport({ sourceCode, node })
      let isStyleValue = isStyle(name)
      let isStyleSideEffect = isSideEffect && isStyleValue

      if (!isNonExternalReferenceTsImportEquals(node)) {
        if (isStyleSideEffect) {
          selectors.push('side-effect-style')
        }

        if (isSideEffect) {
          selectors.push('side-effect')
          modifiers.push('side-effect')
        }

        if (isStyleValue) {
          selectors.push('style')
        }

        for (let selector of commonSelectors) {
          selectors.push(selector)
        }
      }
      selectors.push('import')

      if (!modifiers.includes('type')) {
        modifiers.push('value')
      }

      if (node.type === 'TSImportEqualsDeclaration') {
        modifiers.push('ts-equals')
      }

      if (node.type === 'VariableDeclaration') {
        modifiers.push('require')
      }

      if (hasSpecifier(node, 'ImportDefaultSpecifier')) {
        modifiers.push('default')
      }

      if (hasSpecifier(node, 'ImportNamespaceSpecifier')) {
        modifiers.push('wildcard')
      }

      if (hasSpecifier(node, 'ImportSpecifier')) {
        modifiers.push('named')
      }

      group ??=
        computeGroupExceptUnknown({
          selectors,
          modifiers,
          options,
          name,
        }) ?? 'unknown'

      let hasMultipleImportDeclarations = isSortable(
        (node as TSESTree.ImportDeclaration).specifiers,
      )
      let size = rangeToDiff(node, sourceCode)
      if (
        hasMultipleImportDeclarations &&
        options.maxLineLength &&
        size > options.maxLineLength
      ) {
        size = name.length + 10
      }
      sortingNodesWithoutPartitionId.push({
        isIgnored:
          !options.sortSideEffects &&
          isSideEffect &&
          !shouldRegroupSideEffectNodes &&
          (!isStyleSideEffect || !shouldRegroupSideEffectStyleNodes),
        isEslintDisabled: isNodeEslintDisabled(node, eslintDisabledLines),
        dependencyNames: computeDependencyNames({ sourceCode, node }),
        dependencies: computeDependencies(node),
        addSafetySemicolonWhenInline: true,
        group,
        size,
        name,
        node,
      })
    }

    return {
      'Program:exit': () => {
        let contentSeparatedSortingNodeGroups: SortImportsSortingNode[][][] = [
          [[]],
        ]
        for (let sortingNodeWithoutPartitionId of sortingNodesWithoutPartitionId) {
          let lastGroupWithNoContentBetween =
            contentSeparatedSortingNodeGroups.at(-1)!
          let lastGroup = lastGroupWithNoContentBetween.at(-1)!
          let lastSortingNode = lastGroup.at(-1)

          if (
            lastSortingNode &&
            hasContentBetweenNodes(
              sourceCode,
              lastSortingNode,
              sortingNodeWithoutPartitionId,
            )
          ) {
            lastGroup = []
            lastGroupWithNoContentBetween = [lastGroup]
            contentSeparatedSortingNodeGroups.push(
              lastGroupWithNoContentBetween,
            )
          } else if (
            shouldPartition({
              sortingNode: sortingNodeWithoutPartitionId,
              lastSortingNode,
              sourceCode,
              options,
            })
          ) {
            lastGroup = []
            lastGroupWithNoContentBetween.push(lastGroup)
          }

          lastGroup.push({
            ...sortingNodeWithoutPartitionId,
            partitionId: lastGroupWithNoContentBetween.length,
          })
        }

        for (let sortingNodeGroups of contentSeparatedSortingNodeGroups) {
          function createSortNodesExcludingEslintDisabled(
            nodeGroups: SortImportsSortingNode[][],
          ) {
            return function (
              ignoreEslintDisabledNodes: boolean,
            ): SortImportsSortingNode[] {
              let nodesSortedByGroups = nodeGroups.flatMap(nodes =>
                sortNodesByGroups({
                  getOptionsByGroupIndex: groupIndex => {
                    let customGroupOverriddenOptions =
                      getCustomGroupOverriddenOptions({
                        groupIndex,
                        options,
                      })

                    if (options.sortSideEffects) {
                      return {
                        options: {
                          ...options,
                          ...customGroupOverriddenOptions,
                        },
                      }
                    }
                    let overriddenOptions = {
                      ...options,
                      ...customGroupOverriddenOptions,
                    }
                    return {
                      options: {
                        ...overriddenOptions,
                        type:
                          overriddenOptions.groups[groupIndex] &&
                          isSideEffectOnlyGroup(
                            overriddenOptions.groups[groupIndex],
                          )
                            ? 'unsorted'
                            : overriddenOptions.type,
                      },
                    }
                  },
                  isNodeIgnored: node => node.isIgnored,
                  ignoreEslintDisabledNodes,
                  groups: options.groups,
                  nodes,
                }),
              )

              return sortNodesByDependencies(nodesSortedByGroups, {
                ignoreEslintDisabledNodes,
              })
            }
          }

          let nodes = sortingNodeGroups.flat()

          reportAllErrors<MessageId>({
            availableMessageIds: {
              unexpectedDependencyOrder: 'unexpectedImportsDependencyOrder',
              missedSpacingBetweenMembers: 'missedSpacingBetweenImports',
              extraSpacingBetweenMembers: 'extraSpacingBetweenImports',
              unexpectedGroupOrder: 'unexpectedImportsGroupOrder',
              missedCommentAbove: 'missedCommentAboveImport',
              unexpectedOrder: 'unexpectedImportsOrder',
            },
            sortNodesExcludingEslintDisabled:
              createSortNodesExcludingEslintDisabled(sortingNodeGroups),
            sourceCode,
            options,
            context,
            nodes,
          })
        }
      },
      VariableDeclaration: node => {
        if (
          node.declarations[0].init &&
          node.declarations[0].init.type === 'CallExpression' &&
          node.declarations[0].init.callee.type === 'Identifier' &&
          node.declarations[0].init.callee.name === 'require' &&
          node.declarations[0].init.arguments[0]?.type === 'Literal'
        ) {
          registerNode(node)
        }
      },
      TSImportEqualsDeclaration: registerNode,
      ImportDeclaration: registerNode,
    }
  },
  meta: {
    schema: {
      items: {
        properties: {
          ...commonJsonSchemas,
          tsconfig: {
            properties: {
              rootDir: {
                description: 'Specifies the tsConfig root directory.',
                type: 'string',
              },
              filename: {
                description: 'Specifies the tsConfig filename.',
                type: 'string',
              },
            },
            additionalProperties: false,
            required: ['rootDir'],
            type: 'object',
          },
          maxLineLength: {
            description: 'Specifies the maximum line length.',
            exclusiveMinimum: true,
            type: 'integer',
            minimum: 0,
          },
          sortSideEffects: {
            description:
              'Controls whether side-effect imports should be sorted.',
            type: 'boolean',
          },
          environment: {
            description: 'Specifies the environment.',
            enum: ['node', 'bun'],
            type: 'string',
          },
<<<<<<< HEAD
          tsconfigRootDir: {
            description: 'Specifies the tsConfig root directory.',
            type: 'string',
          },
          customGroups: buildCustomGroupsArrayJsonSchema({
            singleCustomGroupJsonSchema,
          }),
=======
>>>>>>> 31585bdd
          partitionByComment: partitionByCommentJsonSchema,
          partitionByNewLine: partitionByNewLineJsonSchema,
          newlinesBetween: newlinesBetweenJsonSchema,
          internalPattern: regexJsonSchema,
          groups: groupsJsonSchema,
        },
        additionalProperties: false,
        type: 'object',
      },
      uniqueItems: true,
      type: 'array',
    },
    messages: {
      unexpectedImportsDependencyOrder: DEPENDENCY_ORDER_ERROR,
      missedCommentAboveImport: MISSED_COMMENT_ABOVE_ERROR,
      missedSpacingBetweenImports: MISSED_SPACING_ERROR,
      extraSpacingBetweenImports: EXTRA_SPACING_ERROR,
      unexpectedImportsGroupOrder: GROUP_ORDER_ERROR,
      unexpectedImportsOrder: ORDER_ERROR,
    },
    docs: {
      url: 'https://perfectionist.dev/rules/sort-imports',
      description: 'Enforce sorted imports.',
      recommended: true,
    },
    type: 'suggestion',
    fixable: 'code',
  },
  defaultOptions: [defaultOptions],
  name: 'sort-imports',
})

function hasSpecifier(
  node:
    | TSESTree.TSImportEqualsDeclaration
    | TSESTree.VariableDeclaration
    | TSESTree.ImportDeclaration,
  specifier:
    | 'ImportNamespaceSpecifier'
    | 'ImportDefaultSpecifier'
    | 'ImportSpecifier',
): boolean {
  return (
    node.type === 'ImportDeclaration' &&
    node.specifiers.some(nodeSpecifier => nodeSpecifier.type === specifier)
  )
}

function hasContentBetweenNodes(
  sourceCode: TSESLint.SourceCode,
  left: Pick<SortImportsSortingNode, 'node'>,
  right: Pick<SortImportsSortingNode, 'node'>,
): boolean {
  return (
    sourceCode.getTokensBetween(left.node, right.node, {
      includeComments: false,
    }).length > 0
  )
}

let styleExtensions = [
  '.less',
  '.scss',
  '.sass',
  '.styl',
  '.pcss',
  '.css',
  '.sss',
]
<<<<<<< HEAD
=======
function computeGroupExceptUnknown({
  customGroups,
  selectors,
  modifiers,
  options,
  name,
}: {
  options: Omit<
    Required<Options[0]>,
    'maxLineLength' | 'customGroups' | 'tsconfig'
  >
  customGroups: DeprecatedCustomGroupsOption | CustomGroupsOption | undefined
  selectors?: Selector[]
  modifiers?: Modifier[]
  name: string
}): string | null {
  let predefinedGroups =
    modifiers && selectors
      ? generatePredefinedGroups({
          cache: cachedGroupsByModifiersAndSelectors,
          selectors,
          modifiers,
        })
      : []
  let computedCustomGroup = computeGroup({
    customGroupMatcher: customGroup =>
      doesCustomGroupMatch({
        modifiers: modifiers!,
        selectors: selectors!,
        elementName: name,
        customGroup,
      }),
    options: {
      ...options,
      customGroups,
    },
    predefinedGroups,
    name,
  })
  if (computedCustomGroup === 'unknown') {
    return null
  }
  return computedCustomGroup
}

>>>>>>> 31585bdd
function computeDependencyNames({
  sourceCode,
  node,
}: {
  node:
    | TSESTree.TSImportEqualsDeclaration
    | TSESTree.VariableDeclaration
    | TSESTree.ImportDeclaration
  sourceCode: TSESLint.SourceCode
}): string[] {
  if (node.type === 'VariableDeclaration') {
    return []
  }

  if (node.type === 'TSImportEqualsDeclaration') {
    return [node.id.name]
  }

  let returnValue: string[] = []
  for (let specifier of node.specifiers) {
    switch (specifier.type) {
      case 'ImportNamespaceSpecifier':
        returnValue.push(sourceCode.getText(specifier.local))
        break
      case 'ImportDefaultSpecifier':
        returnValue.push(sourceCode.getText(specifier.local))
        break
      case 'ImportSpecifier':
        returnValue.push(sourceCode.getText(specifier.imported))
        break
    }
  }
  return returnValue
}

function computeGroupExceptUnknown({
  selectors,
  modifiers,
  options,
  name,
}: {
  options: Omit<
    Required<Options[0]>,
    'tsconfigRootDir' | 'maxLineLength' | 'tsconfig'
  >
  selectors: Selector[]
  modifiers: Modifier[]
  name: string
}): string | null {
  let predefinedGroups = generatePredefinedGroups({
    cache: cachedGroupsByModifiersAndSelectors,
    selectors,
    modifiers,
  })
  let computedCustomGroup = computeGroup({
    customGroupMatcher: customGroup =>
      doesCustomGroupMatch({
        elementName: name,
        customGroup,
        modifiers,
        selectors,
      }),
    predefinedGroups,
    options,
  })
  if (computedCustomGroup === 'unknown') {
    return null
  }
  return computedCustomGroup
}

function getNodeName({
  sourceCode,
  node,
}: {
  node:
    | TSESTree.TSImportEqualsDeclaration
    | TSESTree.VariableDeclaration
    | TSESTree.ImportDeclaration
  sourceCode: TSESLint.SourceCode
}): string {
  if (node.type === 'ImportDeclaration') {
    return node.source.value
  }

  if (node.type === 'TSImportEqualsDeclaration') {
    if (node.moduleReference.type === 'TSExternalModuleReference') {
      return node.moduleReference.expression.value
    }

    return sourceCode.getText(node.moduleReference)
  }

  let callExpression = node.declarations[0].init as TSESTree.CallExpression
  let { value } = callExpression.arguments[0] as TSESTree.Literal
  return value!.toString()
}

function computeDependencies(
  node:
    | TSESTree.TSImportEqualsDeclaration
    | TSESTree.VariableDeclaration
    | TSESTree.ImportDeclaration,
): string[] {
  if (node.type !== 'TSImportEqualsDeclaration') {
    return []
  }
  if (node.moduleReference.type !== 'TSQualifiedName') {
    return []
  }
  let qualifiedName = getQualifiedNameDependencyName(node.moduleReference)
  /* v8 ignore next 3 - Unsure how we can reach that case */
  if (!qualifiedName) {
    return []
  }
  return [qualifiedName]
}

function isSideEffectImport({
  sourceCode,
  node,
}: {
  node:
    | TSESTree.TSImportEqualsDeclaration
    | TSESTree.VariableDeclaration
    | TSESTree.ImportDeclaration
  sourceCode: TSESLint.SourceCode
}): boolean {
  return (
    node.type === 'ImportDeclaration' &&
    node.specifiers.length === 0 &&
    /* Avoid matching on named imports without specifiers */
    !/\}\s*from\s+/u.test(sourceCode.getText(node))
  )
}

function isNonExternalReferenceTsImportEquals(
  node:
    | TSESTree.TSImportEqualsDeclaration
    | TSESTree.VariableDeclaration
    | TSESTree.ImportDeclaration,
): node is TSESTree.TSImportEqualsDeclaration {
  if (node.type !== 'TSImportEqualsDeclaration') {
    return false
  }

  return node.moduleReference.type !== 'TSExternalModuleReference'
}

function getQualifiedNameDependencyName(
  node: TSESTree.EntityName,
): string | null {
  switch (node.type) {
    case 'TSQualifiedName':
      return getQualifiedNameDependencyName(node.left)
    case 'Identifier':
      return node.name
    /* v8 ignore next 3 - Unsure how we can reach that case */
  }
  return null
}

function isStyle(value: string): boolean {
  let [cleanedValue] = value.split('?')
  return styleExtensions.some(extension => cleanedValue?.endsWith(extension))
}<|MERGE_RESOLUTION|>--- conflicted
+++ resolved
@@ -420,16 +420,9 @@
             enum: ['node', 'bun'],
             type: 'string',
           },
-<<<<<<< HEAD
-          tsconfigRootDir: {
-            description: 'Specifies the tsConfig root directory.',
-            type: 'string',
-          },
           customGroups: buildCustomGroupsArrayJsonSchema({
             singleCustomGroupJsonSchema,
           }),
-=======
->>>>>>> 31585bdd
           partitionByComment: partitionByCommentJsonSchema,
           partitionByNewLine: partitionByNewLineJsonSchema,
           newlinesBetween: newlinesBetweenJsonSchema,
@@ -499,54 +492,6 @@
   '.css',
   '.sss',
 ]
-<<<<<<< HEAD
-=======
-function computeGroupExceptUnknown({
-  customGroups,
-  selectors,
-  modifiers,
-  options,
-  name,
-}: {
-  options: Omit<
-    Required<Options[0]>,
-    'maxLineLength' | 'customGroups' | 'tsconfig'
-  >
-  customGroups: DeprecatedCustomGroupsOption | CustomGroupsOption | undefined
-  selectors?: Selector[]
-  modifiers?: Modifier[]
-  name: string
-}): string | null {
-  let predefinedGroups =
-    modifiers && selectors
-      ? generatePredefinedGroups({
-          cache: cachedGroupsByModifiersAndSelectors,
-          selectors,
-          modifiers,
-        })
-      : []
-  let computedCustomGroup = computeGroup({
-    customGroupMatcher: customGroup =>
-      doesCustomGroupMatch({
-        modifiers: modifiers!,
-        selectors: selectors!,
-        elementName: name,
-        customGroup,
-      }),
-    options: {
-      ...options,
-      customGroups,
-    },
-    predefinedGroups,
-    name,
-  })
-  if (computedCustomGroup === 'unknown') {
-    return null
-  }
-  return computedCustomGroup
-}
-
->>>>>>> 31585bdd
 function computeDependencyNames({
   sourceCode,
   node,
@@ -588,10 +533,7 @@
   options,
   name,
 }: {
-  options: Omit<
-    Required<Options[0]>,
-    'tsconfigRootDir' | 'maxLineLength' | 'tsconfig'
-  >
+  options: Omit<Required<Options[0]>, 'maxLineLength' | 'tsconfig'>
   selectors: Selector[]
   modifiers: Modifier[]
   name: string
